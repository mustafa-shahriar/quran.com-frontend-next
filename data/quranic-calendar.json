--- conflicted
+++ resolved
@@ -53,11 +53,7 @@
       "hijriMonth": "11",
       "year": "2025",
       "month": "5",
-<<<<<<< HEAD
-      "day": "6",
-=======
       "day": "7",
->>>>>>> 33dbe09a
       "ranges": "3:110-3:200"
     },
     {
@@ -66,11 +62,7 @@
       "hijriMonth": "11",
       "year": "2025",
       "month": "5",
-<<<<<<< HEAD
-      "day": "13",
-=======
       "day": "14",
->>>>>>> 33dbe09a
       "ranges": "4:1-4:57"
     },
     {
@@ -79,11 +71,7 @@
       "hijriMonth": "11",
       "year": "2025",
       "month": "5",
-<<<<<<< HEAD
-      "day": "20",
-=======
       "day": "21",
->>>>>>> 33dbe09a
       "ranges": "4:58-4:115"
     },
     {
@@ -92,11 +80,7 @@
       "hijriMonth": "11",
       "year": "2025",
       "month": "5",
-<<<<<<< HEAD
-      "day": "27",
-=======
       "day": "28",
->>>>>>> 33dbe09a
       "ranges": "4:116-4:176"
     }
   ],
@@ -107,11 +91,7 @@
       "hijriMonth": "12",
       "year": "2025",
       "month": "6",
-<<<<<<< HEAD
-      "day": "3",
-=======
       "day": "5",
->>>>>>> 33dbe09a
       "ranges": "5:1-5:50"
     },
     {
@@ -120,11 +100,7 @@
       "hijriMonth": "12",
       "year": "2025",
       "month": "6",
-<<<<<<< HEAD
-      "day": "10",
-=======
       "day": "12",
->>>>>>> 33dbe09a
       "ranges": "5:51-5:120"
     },
     {
@@ -133,11 +109,7 @@
       "hijriMonth": "12",
       "year": "2025",
       "month": "6",
-<<<<<<< HEAD
-      "day": "17",
-=======
       "day": "19",
->>>>>>> 33dbe09a
       "ranges": "6:1-6:94"
     },
     {
@@ -146,11 +118,7 @@
       "hijriMonth": "12",
       "year": "2025",
       "month": "6",
-<<<<<<< HEAD
-      "day": "24",
-=======
       "day": "26",
->>>>>>> 33dbe09a
       "ranges": "6:95-6:165"
     }
   ],
@@ -161,11 +129,7 @@
       "hijriMonth": "1",
       "year": "2025",
       "month": "7",
-<<<<<<< HEAD
-      "day": "1",
-=======
       "day": "4",
->>>>>>> 33dbe09a
       "ranges": "7:1-7:102"
     },
     {
@@ -174,11 +138,7 @@
       "hijriMonth": "1",
       "year": "2025",
       "month": "7",
-<<<<<<< HEAD
-      "day": "8",
-=======
       "day": "11",
->>>>>>> 33dbe09a
       "ranges": "7:103-7:206"
     },
     {
@@ -187,11 +147,7 @@
       "hijriMonth": "1",
       "year": "2025",
       "month": "7",
-<<<<<<< HEAD
-      "day": "15",
-=======
       "day": "18",
->>>>>>> 33dbe09a
       "ranges": "8:1-8:75"
     },
     {
@@ -200,44 +156,27 @@
       "hijriMonth": "1",
       "year": "2025",
       "month": "7",
-<<<<<<< HEAD
-      "day": "22",
-      "ranges": "9:1-9:59"
-    },
-=======
       "day": "25",
       "ranges": "9:1-9:59"
     }
   ],
   "1447-2": [
->>>>>>> 33dbe09a
     {
       "weekNumber": "18",
       "hijriYear": "1447",
       "hijriMonth": "1",
       "year": "2025",
-<<<<<<< HEAD
-      "month": "7",
-      "day": "29",
-=======
       "month": "8",
       "day": "2",
->>>>>>> 33dbe09a
       "ranges": "9:60-9:129"
-    }
-  ],
-  "1447-2": [
+    },
     {
       "weekNumber": "19",
       "hijriYear": "1447",
       "hijriMonth": "2",
       "year": "2025",
       "month": "8",
-<<<<<<< HEAD
-      "day": "5",
-=======
       "day": "9",
->>>>>>> 33dbe09a
       "ranges": "10:1-10:109"
     },
     {
@@ -246,11 +185,7 @@
       "hijriMonth": "2",
       "year": "2025",
       "month": "8",
-<<<<<<< HEAD
-      "day": "12",
-=======
       "day": "16",
->>>>>>> 33dbe09a
       "ranges": "11:1-11:123"
     },
     {
@@ -259,44 +194,27 @@
       "hijriMonth": "2",
       "year": "2025",
       "month": "8",
-<<<<<<< HEAD
-      "day": "19",
-      "ranges": "12:1-12:111"
-    },
-=======
       "day": "23",
       "ranges": "12:1-12:111"
     }
   ],
   "1447-3": [
->>>>>>> 33dbe09a
     {
       "weekNumber": "22",
       "hijriYear": "1447",
       "hijriMonth": "2",
       "year": "2025",
-<<<<<<< HEAD
-      "month": "8",
-      "day": "26",
-=======
       "month": "9",
       "day": "1",
->>>>>>> 33dbe09a
       "ranges": "13:1-14:52"
-    }
-  ],
-  "1447-3": [
+    },
     {
       "weekNumber": "23",
       "hijriYear": "1447",
       "hijriMonth": "3",
       "year": "2025",
       "month": "9",
-<<<<<<< HEAD
-      "day": "2",
-=======
       "day": "8",
->>>>>>> 33dbe09a
       "ranges": "15:1-16:89"
     },
     {
@@ -305,11 +223,7 @@
       "hijriMonth": "3",
       "year": "2025",
       "month": "9",
-<<<<<<< HEAD
-      "day": "9",
-=======
       "day": "15",
->>>>>>> 33dbe09a
       "ranges": "16:90-17:111"
     },
     {
@@ -318,11 +232,7 @@
       "hijriMonth": "3",
       "year": "2025",
       "month": "9",
-<<<<<<< HEAD
-      "day": "16",
-=======
       "day": "22",
->>>>>>> 33dbe09a
       "ranges": "18:1-18:110"
     },
     {
@@ -331,11 +241,7 @@
       "hijriMonth": "3",
       "year": "2025",
       "month": "9",
-<<<<<<< HEAD
-      "day": "23",
-=======
       "day": "29",
->>>>>>> 33dbe09a
       "ranges": "19:1-20:135"
     }
   ],
@@ -345,28 +251,17 @@
       "hijriYear": "1447",
       "hijriMonth": "3",
       "year": "2025",
-<<<<<<< HEAD
-      "month": "9",
-      "day": "30",
-=======
       "month": "10",
       "day": "6",
->>>>>>> 33dbe09a
       "ranges": "21:1-21:112"
-    }
-  ],
-  "1447-4": [
+    },
     {
       "weekNumber": "28",
       "hijriYear": "1447",
       "hijriMonth": "4",
       "year": "2025",
       "month": "10",
-<<<<<<< HEAD
-      "day": "7",
-=======
       "day": "13",
->>>>>>> 33dbe09a
       "ranges": "22:1-23:118"
     },
     {
@@ -375,11 +270,7 @@
       "hijriMonth": "4",
       "year": "2025",
       "month": "10",
-<<<<<<< HEAD
-      "day": "14",
-=======
       "day": "20",
->>>>>>> 33dbe09a
       "ranges": "24:1-24:64"
     },
     {
@@ -388,44 +279,27 @@
       "hijriMonth": "4",
       "year": "2025",
       "month": "10",
-<<<<<<< HEAD
-      "day": "21",
-      "ranges": "25:1-26:227"
-    },
-=======
       "day": "27",
       "ranges": "25:1-26:227"
     }
   ],
   "1447-5": [
->>>>>>> 33dbe09a
     {
       "weekNumber": "31",
       "hijriYear": "1447",
       "hijriMonth": "4",
       "year": "2025",
-<<<<<<< HEAD
-      "month": "10",
-      "day": "28",
-=======
       "month": "11",
       "day": "5",
->>>>>>> 33dbe09a
       "ranges": "27:1-28:50"
-    }
-  ],
-  "1447-5": [
+    },
     {
       "weekNumber": "32",
       "hijriYear": "1447",
       "hijriMonth": "5",
       "year": "2025",
       "month": "11",
-<<<<<<< HEAD
-      "day": "4",
-=======
       "day": "12",
->>>>>>> 33dbe09a
       "ranges": "28:51-29:69"
     },
     {
@@ -434,11 +308,7 @@
       "hijriMonth": "5",
       "year": "2025",
       "month": "11",
-<<<<<<< HEAD
-      "day": "11",
-=======
       "day": "19",
->>>>>>> 33dbe09a
       "ranges": "30:1-32:30"
     },
     {
@@ -447,44 +317,27 @@
       "hijriMonth": "5",
       "year": "2025",
       "month": "11",
-<<<<<<< HEAD
-      "day": "18",
-      "ranges": "33:1-34:30"
-    },
-=======
       "day": "26",
       "ranges": "33:1-34:30"
     }
   ],
   "1447-6": [
->>>>>>> 33dbe09a
     {
       "weekNumber": "35",
       "hijriYear": "1447",
       "hijriMonth": "5",
       "year": "2025",
-<<<<<<< HEAD
-      "month": "11",
-      "day": "25",
-=======
       "month": "12",
       "day": "3",
->>>>>>> 33dbe09a
       "ranges": "34:31-36:83"
-    }
-  ],
-  "1447-6": [
+    },
     {
       "weekNumber": "36",
       "hijriYear": "1447",
       "hijriMonth": "6",
       "year": "2025",
       "month": "12",
-<<<<<<< HEAD
-      "day": "2",
-=======
       "day": "10",
->>>>>>> 33dbe09a
       "ranges": "37:1-38:88"
     },
     {
@@ -493,11 +346,7 @@
       "hijriMonth": "6",
       "year": "2025",
       "month": "12",
-<<<<<<< HEAD
-      "day": "9",
-=======
       "day": "17",
->>>>>>> 33dbe09a
       "ranges": "39:1-40:85"
     },
     {
@@ -506,60 +355,36 @@
       "hijriMonth": "6",
       "year": "2025",
       "month": "12",
-<<<<<<< HEAD
-      "day": "16",
-      "ranges": "41:1-42:53"
-    },
-=======
       "day": "24",
       "ranges": "41:1-42:53"
     }
   ],
   "1447-7": [
->>>>>>> 33dbe09a
     {
       "weekNumber": "39",
       "hijriYear": "1447",
       "hijriMonth": "6",
-<<<<<<< HEAD
-      "year": "2025",
-      "month": "12",
-      "day": "23",
-=======
       "year": "2026",
       "month": "1",
       "day": "2",
->>>>>>> 33dbe09a
       "ranges": "43:1-45:37"
     },
     {
       "weekNumber": "40",
       "hijriYear": "1447",
       "hijriMonth": "6",
-<<<<<<< HEAD
-      "year": "2025",
-      "month": "12",
-      "day": "30",
-=======
       "year": "2026",
       "month": "1",
       "day": "9",
->>>>>>> 33dbe09a
       "ranges": "46:1-49:18"
-    }
-  ],
-  "1447-7": [
+    },
     {
       "weekNumber": "41",
       "hijriYear": "1447",
       "hijriMonth": "7",
       "year": "2026",
       "month": "1",
-<<<<<<< HEAD
-      "day": "6",
-=======
       "day": "16",
->>>>>>> 33dbe09a
       "ranges": "50:1-54:55"
     },
     {
@@ -568,11 +393,7 @@
       "hijriMonth": "7",
       "year": "2026",
       "month": "1",
-<<<<<<< HEAD
-      "day": "13",
-=======
       "day": "23",
->>>>>>> 33dbe09a
       "ranges": "55:1-58:22"
     },
     {
@@ -581,11 +402,7 @@
       "hijriMonth": "7",
       "year": "2026",
       "month": "1",
-<<<<<<< HEAD
-      "day": "20",
-=======
       "day": "30",
->>>>>>> 33dbe09a
       "ranges": "59:1-66:12"
     }
   ],
@@ -595,24 +412,17 @@
       "hijriYear": "1447",
       "hijriMonth": "7",
       "year": "2026",
-<<<<<<< HEAD
-      "month": "1",
-      "day": "27",
-=======
       "month": "2",
       "day": "7",
->>>>>>> 33dbe09a
       "ranges": "67:1-74:56"
-    }
-  ],
-  "1447-8": [
+    },
     {
       "weekNumber": "45",
       "hijriYear": "1447",
       "hijriMonth": "8",
       "year": "2026",
       "month": "2",
-      "day": "3",
+      "day": "14",
       "ranges": "75:1-83:36"
     },
     {
@@ -621,7 +431,7 @@
       "hijriMonth": "8",
       "year": "2026",
       "month": "2",
-      "day": "10",
+      "day": "21",
       "ranges": "84:1-114:6"
     }
   ]

--- conflicted
+++ resolved
@@ -7,11 +7,11 @@
       "data-sync": {
         "action": "Next",
         "description": "Whether you’re using Quran.com on your phone or your laptop, your bookmarks, last read verses, and your preferences will be available",
-        "title": "Your data will be synced <br><\/br> across devices"
+        "title": "Your data will be synced <br></br> across devices"
       },
       "feedback": {
         "action": "Okay, got it",
-        "description": "Thank you for using Quran.com and we would be glad to hear your feedback on <link>feedback.quran.com<\/link>",
+        "description": "Thank you for using Quran.com and we would be glad to hear your feedback on <link>feedback.quran.com</link>",
         "title": "We wanna hear your thoughts"
       },
       "quran-foundation-link": {
@@ -26,12 +26,12 @@
       },
       "welcome": {
         "action": "See what's new",
-        "title": "Welcome to Quran.com <br><\/br> User Account"
+        "title": "Welcome to Quran.com <br></br> User Account"
       }
     },
     "collections-announcement": {
       "slide-1": {
-        "description": "We are very happy to announce that now you can group bookmarks under \"collections\"! <br\/><br\/> <li>Add as many collections as you want<\/li><li>Add a bookmark to one or more collections<\/li><li>And more!<\/li>",
+        "description": "We are very happy to announce that now you can group bookmarks under \"collections\"! <br/><br/> <li>Add as many collections as you want</li><li>Add a bookmark to one or more collections</li><li>And more!</li>",
         "title": "Bookmarks collections are here!"
       }
     }
@@ -52,8 +52,8 @@
       "title": "Auto Scroll"
     },
     "displaying": "Displaying",
-    "exp-tip": "<span>Change the content displayed under<\/span><br><\/br> <boldSpan>Settings<\/boldSpan> > <boldSpan>Word By Word<\/boldSpan>",
-    "exp-tip-no-select": "<span>Tick the tooltip display option and select the <br><\/br> Translation and\/or Transliteration option<\/span><br><\/br><span> under <\/span><boldSpan>Settings<\/boldSpan> > <boldSpan>Word By Word<\/boldSpan><span>, to<\/span><br><\/br> <span>enable this feature.<\/span>",
+    "exp-tip": "<span>Change the content displayed under</span><br></br> <boldSpan>Settings</boldSpan> > <boldSpan>Word By Word</boldSpan>",
+    "exp-tip-no-select": "<span>Tick the tooltip display option and select the <br></br> Translation and/or Transliteration option</span><br></br><span> under </span><boldSpan>Settings</boldSpan> > <boldSpan>Word By Word</boldSpan><span>, to</span><br></br> <span>enable this feature.</span>",
     "experience": "Experience",
     "play": "Play Audio",
     "playback-normal": "Normal",
@@ -85,7 +85,7 @@
       "verses-range": "Range of verses",
       "volume-control": "Volume control"
     },
-    "repeat-moved": "The repeat settings have moved to the audio player. Click on the <0><\/0> icon to access them",
+    "repeat-moved": "The repeat settings have moved to the audio player. Click on the <0></0> icon to access them",
     "select-reciter": "Select Reciter",
     "speed": "Speed",
     "title": "Audio"
@@ -117,8 +117,8 @@
   "complete-sign-up": "Complete your registration",
   "consents": {
     "communication": {
-      "body": "🚀 Supercharge your progress through <boldSpan>personalized<\/boldSpan> notifications about your goal progress, maintaining streaks, and enhancing your usage of our current features.<br><\/br><br><\/br> Can we keep you in the loop through email and other channels? You're in control – feel free to adjust these preferences anytime in your account settings.<br><\/br><br><\/br> Simply select 'Allow' for <boldSpan>inspiring reminders<\/boldSpan> or 'Not Now' to decline.",
-      "header": "We'd love to help you stay <boldSpan>committed and consistent<\/boldSpan> with your Quran Growth Journey! 📖🌟"
+      "body": "🚀 Supercharge your progress through <boldSpan>personalized</boldSpan> notifications about your goal progress, maintaining streaks, and enhancing your usage of our current features.<br></br><br></br> Can we keep you in the loop through email and other channels? You're in control – feel free to adjust these preferences anytime in your account settings.<br></br><br></br> Simply select 'Allow' for <boldSpan>inspiring reminders</boldSpan> or 'Not Now' to decline.",
+      "header": "We'd love to help you stay <boldSpan>committed and consistent</boldSpan> with your Quran Growth Journey! 📖🌟"
     }
   },
   "continue": "Continue",
@@ -139,7 +139,7 @@
   "edit": "Edit",
   "email-verification": {
     "check-spam": "Didn't receive the verification email? Check your spam inbox",
-    "email-sent": "We just sent an email to <strong>{{email}}<\/strong>",
+    "email-sent": "We just sent an email to <strong>{{email}}</strong>",
     "email-verification": "Email verification",
     "resend-email": "Resend email",
     "resend-email-in": "Resend verification email in {{remainingTime}} sec...",
@@ -171,7 +171,7 @@
     "quran-font": "Quran Font",
     "quran-font-size": "Quran font size",
     "tajweed": "Tajweed",
-    "tajweed-desc": "Tajweed font shows a Tajweed colored Mushaf. You can read more about the Tajweed color rules <0> here <\/0>",
+    "tajweed-desc": "Tajweed font shows a Tajweed colored Mushaf. You can read more about the Tajweed color rules <0> here </0>",
     "tajweed_v4": "King Fahad Complex V4",
     "text_indopak": "IndoPak",
     "text_uthmani": "Uthmani",
@@ -179,7 +179,7 @@
   },
   "footer": {
     "description": "Quran.com is a Sadaqah Jariyah. We hope to make it easy for everyone to read, study, and learn The Noble Quran. The Noble Quran has many names including Al-Quran Al-Kareem, Al-Ketab, Al-Furqan, Al-Maw'itha, Al-Thikr, and Al-Noor.",
-    "hiring": "We're hiring! Join the QuranFoundation team and contribute to our mission. <link>Apply now!<\/link>",
+    "hiring": "We're hiring! Join the QuranFoundation team and contribute to our mission. <link>Apply now!</link>",
     "rights": "All Rights Reserved",
     "title": "Read, study, and learn The Noble Quran."
   },
@@ -200,11 +200,7 @@
     "description": "Monthly donations help us improve Quran.com and sustain operations so we focus less on fundraising and more on creating impact.",
     "title": "Become A Monthly Donor"
   },
-<<<<<<< HEAD
   "hear-it-pronounced": "Click Quranic words, hear pronunciation",
-=======
-  "hear-it-pronounced": "Click any word, hear it pronounced!",
->>>>>>> 30e08fca
   "help": "Help",
   "hizb": "Hizb",
   "home": "Home",
@@ -374,7 +370,7 @@
     "light": "Light",
     "sepia": "Sepia",
     "system": "System",
-    "system-desc": "The system theme automatically adopts to your light\/dark mode settings"
+    "system-desc": "The system theme automatically adopts to your light/dark mode settings"
   },
   "to": "To",
   "tooltip": "Tooltip",
@@ -409,7 +405,7 @@
     "voice-search-powered-by": "Voice Search Powered by"
   },
   "wbw": "Word By Word",
-  "wbw-lang-summary": "Word by word translation source: <link>{{source}}<\/link>. This source is independent of the verse translation selection.",
+  "wbw-lang-summary": "Word by word translation source: <link>{{source}}</link>. This source is independent of the verse translation selection.",
   "wbw-trans-lang": "Word By Word Language",
   "wbw-translation": "Word By Word Translation",
   "wbw-transliteration": "Word By Word Transliteration",

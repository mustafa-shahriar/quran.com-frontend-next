{
  "achieve-quran-goals": "Achieve Your Quran Goals",
  "begin": "Begin",
  "calendar-cta": "Calendar",
  "chapters-and-verses": "Chapters and Verses",
  "continue-read": "Continue Reading",
  "explore-topics": "Explore Topics",
  "first-time-reading": "New to the Quran? <link>Start here</link>",
  "know-someone": "Grow with us this <modalLink>Ramadan</modalLink>",
  "learning-plan": "Learning Plans",
  "listen-to-radio": "Listen to Quran Radio",
  "my-quran": "My Quran",
  "quran-in-year-cta": "This Week’s Reading",
  "navigate-quran": "Navigate Quran",
  "no-bookmarks": "You do not have any bookmarks yet",
  "no-recently-read": "You do not have any reading sessions yet",
  "noble-quran": "The Noble Quran",
  "popular": "Popular",
  "qgj": {
    "learning-plans": {
      "cta": {
        "all-plans": "See All Plans",
        "my-plans": "My Plans"
      },
      "desc": {
        "logged-in": "Ever started a learning program and got off track halfway through? Learning plans are divided into manageable chunks and we track your progress until you reach the finish line. Explore our current offering of courses today",
        "logged-in-no-plans": "Ever started a learning program and got off track halfway through? Learning plans are divided into manageable chunks and we track your progress until you reach the finish line. Explore our current offering of courses today",
        "logged-out": "Ever started a learning program and got off track halfway through? Learning plans are divided into manageable chunks and we track your progress until you reach the finish line. Explore our current offering of courses today"
      },
      "title": "Learning Plans"
    },
    "quran-reading-goals": {
      "desc": {
        "logged-out": "Do you want to read 10 minutes a day, complete a Juz in a month, or finish the entire Quran in a year? It's easy to create a custom goal and track your progress"
      },
      "title": "Custom Quran Reading Goals"
    },
    "title": "Quran Growth Journey"
  },
  "qr-community": "Read today's featured Verses and Reflections",
  "quran-in-year": "Quran in a Year",
<<<<<<< HEAD
  "calendar-cta": "Calendar",
=======
  "quran-in-year-cta": "This Week’s Reading",
>>>>>>> 33dbe09a
  "ramadan-activities-cta": "<link>Follow the <b>Global Quranic Calendar</b> for weekly readings, inspiring podcasts, and a call to reflect!</link>",
  "ramadan": {
    "header": "Tools to Deepen Your Connection with the Quran",
    "title": "Ready for Ramadan?"
  },
  "read-juz": "Read Juz",
  "recently-read": "Recently Read",
  "revelation-order-disclaimer": "This view shows the chronological order of Surahs in the Quran based on when they were revealed to the Prophet Muhammad <hover>ﷺ</hover>. The chronology is a subject of scholarly opinion and some Surahs were revealed in parts at different times. The ordering here is based on the work of <link>Tanzil.net</link>. [Note: the compiled Mushaf order from al-Fatiha to al-Nas is a matter of consensus.]",
  "see-more-learning-plans": "See More",
  "set-custom-goal": "Set a Goal",
  "share-quran": {
    "description": "Help spread the Quran to new learners",
    "title": "Share the Quran!"
  },
  "start-read": "Start Reading",
  "stay-consistent": "Track Streaks, Create Custom Goals, Stay Consistent",
  "tab": {
    "bookmarks": "Bookmarks",
    "popular": "Popular"
  },
  "view-all-bookmarks": "View all bookmarks",
  "voice": {
    "trigger": "Quick access to anything"
  },
  "welcome": {
    "title": "It's the Month of the Quran! Help millions of users get access to the guidance of the Quran."
  }
}<|MERGE_RESOLUTION|>--- conflicted
+++ resolved
@@ -10,7 +10,6 @@
   "learning-plan": "Learning Plans",
   "listen-to-radio": "Listen to Quran Radio",
   "my-quran": "My Quran",
-  "quran-in-year-cta": "This Week’s Reading",
   "navigate-quran": "Navigate Quran",
   "no-bookmarks": "You do not have any bookmarks yet",
   "no-recently-read": "You do not have any reading sessions yet",
@@ -39,11 +38,7 @@
   },
   "qr-community": "Read today's featured Verses and Reflections",
   "quran-in-year": "Quran in a Year",
-<<<<<<< HEAD
-  "calendar-cta": "Calendar",
-=======
   "quran-in-year-cta": "This Week’s Reading",
->>>>>>> 33dbe09a
   "ramadan-activities-cta": "<link>Follow the <b>Global Quranic Calendar</b> for weekly readings, inspiring podcasts, and a call to reflect!</link>",
   "ramadan": {
     "header": "Tools to Deepen Your Connection with the Quran",

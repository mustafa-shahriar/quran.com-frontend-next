--- conflicted
+++ resolved
@@ -8,12 +8,8 @@
     "continue-facebook": "Continue with Facebook",
     "continue-apple": "Continue with Apple",
     "other-options": "Other Login Options",
-<<<<<<< HEAD
     "email-sent": "We just sent an email to <strong>{{email}}</strong>",
     "what-is-your-name": "What is your name?",
     "your-name": "Your Name",
     "submit": "Submit"
-=======
-    "email-sent": "We just sent an email to <strong>{{email}}</strong>"
->>>>>>> 68ed50a4
 }
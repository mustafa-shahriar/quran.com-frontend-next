{
  "additional-resources": "Additional Resources",
  "additional-resources-subtitle": "These additional resources will help you gain a deeper connection with the Verses that you have read.",
  "complete": "Complete",
  "completed-weeks": "{{completedWeeks}}/{{totalWeeks}} Weeks Completed",
  "divine-book-club": "The Divine Book Club",
  "divine-book-club-description": "This is a light group discussion which helps you follow the context of each week's reading.",
  "end-of-calendar": "End of Calendar",
  "english-pdf": "English PDF",
  "faq": "Frequently Asked Questions",
  "faq-items": [
    {
      "answer": "Quran in a Year is a simple, structured reading plan to help you complete the entire Quran in one year—from the end of one Ramadan to the beginning of the next. The goal is to gain a basic understanding of the Quran from cover to cover without feeling pressured or overwhelmed.",
      "question": "What is \"Quran in a Year\"?"
    },
    {
      "answer": "You are invited to make time each week to read just a few pages of the Quran in a language you understand. There are 46 readings in total, one for each week in the Islamic calendar from Shawwal to Sha'ban. This division of the Quran complements other divisions, such as the famous 30 parts which facilitate reading the Quran in one month.",
      "question": "How does the program work?"
    },
    {
      "answer": "Not at all. The starting point in this program is to engage with the Quran's meanings through any language (translation) you are comfortable with. Quran.com offers translations in many languages to make this accessible for everyone. We aim to inspire participants to keep leveling up from year to year.",
      "question": "Do I need to know how to read Arabic to participate?"
    },
    {
      "answer": "Each week, the updated reading assignment will be available at Quran.com/calendar. You can read directly on Quran.com, where a dedicated link will take you straight to the primary reading for the week.\\n\\nYou can also open the English PDF, and print it at home. This contains a flowing translation adapted mainly from the work of M.A.S. Abdel Haleem. Each week's document is divided into seven portions, making it easier to spread the reading over the week if you prefer. There are short introductions to the surahs, headers and notes to clarify some essential points, and each daily portion has a reflection question and suggested action.",
      "question": "Where do I find the weekly reading assignments?"
    },
    {
      "answer": "You have multiple options to stay on track. We highly recommend subscribing to receive emails with the weekly reading assignments attached. We have also created community channels on Telegram and WhatsApp which will contain reminders and encouragement. Simply click the buttons of your choice on Quran.com/calendar to subscribe. You may choose all three if you wish.",
      "question": "How can I receive weekly reading reminders?"
    },
    {
      "answer": "On Quran.com, go to the settings menu to:\\n• Adjust font sizes and styles\\n• Switch between light, dark, and sepia mode\\n• Choose from multiple available translations\\n\\nThis makes it easy for anyone to participate in the language they understand best, and with a translation that is clear and informative.",
      "question": "How can I personalize my reading experience?"
    },
    {
      "answer": "We encourage you to browse QuranReflect.com for other people's reflections on the passages read each week, and as soon as you feel ready, post to share your own thoughts!\\n\\nAlso make sure to check out The Divine Book Club podcast: an insightful scholar-led discussion that follows this schedule. It is just an hour each week, and provides very helpful context.",
      "question": "What extra resources do you provide?"
    },
    {
      "answer": "No problem. Just pick up at the current week's reading—there's no need to catch up on missed weeks. Stay consistent and focus on moving forward. There is always next year to pick up on anything you missed.",
      "question": "What if I fall behind or join late?"
    },
    {
      "answer": "The best way to stay consistent is by reading with others. We encourage you to start a personal book club—with family, friends, or even online. Meet weekly, discuss what you've read, and support each other on this journey.",
      "question": "How can I make the most of this journey?"
    },
    {
      "answer": "We do plan to promote next steps and higher levels. In the current year, we are inviting as many people as possible to start by keeping it simple: read the full Quran with basic understanding. Once you have done this, you will feel ready to read again and go deeper!",
      "question": "Will there be deeper study options later?"
    },
    {
      "answer": "Yes. \"Quran in a Year\" is completely free, and we encourage you to share it with others. Invite a friend, start a book club, and help more people complete their first full reading of the Quran.",
      "question": "Is this free? Can I share it?"
    }
  ],
  "hero": {
<<<<<<< HEAD
    "line-1": "The Global Quranic Calendar is a reading schedule designed to encourage reflective reading of the entire Quran from the end of one Ramadan to the beginning of the next. We encourage you to take time to understand and reflect on the verses so you can gain a deeper, more heartfelt connection.",
    "description": "A thoughtfully designed schedule that makes it easy for you to read and understand the entire Quran from one Ramadan to the next, at a steady and manageable pace."
=======
    "description": "A thoughtfully designed schedule that makes it easy for you to read and understand the entire Quran from one Ramadan to the next, at a steady and manageable pace.",
    "line-1": "The Global Quranic Calendar is a reading schedule designed to encourage reflective reading of the entire Quran from the end of one Ramadan to the beginning of the next. We encourage you to take time to understand and reflect on the verses so you can gain a deeper, more heartfelt connection."
>>>>>>> 33dbe09a
  },
  "join-whatsapp": "Join our Whatsapp",
  "join-telegram": "Join our Telegram",
  "join-whatsapp-mobile": "Whatsapp",
  "join-telegram-mobile": "Telegram",
  "interact-with-post": "Interact with this post on QuranReflect",
  "islamic-months": {
    "1": "Muharram",
    "2": "Safar",
    "3": "Rabi' al-Awwal",
    "4": "Rabi' al-Thani",
    "5": "Jumada al-Awwal",
    "6": "Jumada al-Thani",
    "7": "Rajab",
    "8": "Sha'ban",
    "9": "Ramadan",
    "10": "Shawwal",
    "11": "Dhu al-Qi'dah",
    "12": "Dhu al-Hijjah"
  },
  "join-qc": {
    "line-1": "We are in <highlight>Week {{weekNumber}}</highlight> of the Quranic Calendar.",
    "line-2": "<normal>Join us for this week's reading even if it's your first time!</normal>"
  },
  "join-quranic-calendar": "Subscribe to receive updates and resources via QuranReflect",
  "join-quranic-calendar-success": "You've joined the Quran in a Year successfully!",
<<<<<<< HEAD
  "quranic-calendar": "Quran in a Year",
  "quran-calendar-title": "Quran in a Year – A Simple Plan to Read & Understand the Entire Quran",
  "quran-calendar-description": "A structured reading plan to complete the Quran in a year. Build consistency, deepen your understanding, and stay on track—without feeling overwhelmed.",
=======
  "join-telegram": "Join our Telegram",
  "join-telegram-mobile": "Telegram",
  "join-whatsapp": "Join our Whatsapp",
  "join-whatsapp-mobile": "Whatsapp",
  "mark-as-completed": "Mark as Completed",
  "marked-as-completed": "This week has been marked as completed successfully!",
  "month": "Month",
  "my-progress": "My Progress",
  "progress-subtitle": "Feel free to go back and complete the weeks that you've missed!",
  "quran-calendar-description": "A structured reading plan to complete the Quran in a year. Build consistency, deepen your understanding, and stay on track—without feeling overwhelmed.",
  "quran-calendar-title": "Quran in a Year – A Simple Plan to Read & Understand the Entire Quran",
  "quran-reflect": "QuranReflect",
  "quran-reflect-description": "Engage with others regarding the Verses you have read this week.",
  "quranic-calendar": "Quran in a Year",
  "ramadan": "Ramadan",
  "read-online": "Read Online",
  "read-this-weeks-verses": "Read this Week's Verses",
>>>>>>> 33dbe09a
  "reading-options": {
    "default-settings": "Read with my default settings",
    "en-and-ar": "Read in English and Arabic",
    "en-only": "Read in English only"
  },
  "reflection-prompts": "💭 REFLECTION prompts from this week's reading <span>(Download the PDF to see more)</span>:",
  "share-reflections": "Share your Reflections",
  "start-tracking": "Start tracking",
  "supplemental-resources": "Supporting Resources",
  "today": "Today's date is: <highlight>{{month}} {{day}} {{year}}, {{gregorianDate}}</highlight>",
<<<<<<< HEAD
  "week-title": "Week {{weekNumber}} ({{month}}) covering verses {{rangeStart}} to {{rangeEnd}}",
  "my-progress": "My Progress",
  "start-tracking": "Start tracking",
  "progress-subtitle": "Feel free to go back and complete the weeks that you've missed!",
  "month": "Month",
  "ramadan": "Ramadan",
  "week": "Week",
  "end-of-calendar": "End of Calendar",
  "complete": "Complete",
  "read-this-weeks-verses": "Read this Week's Verses",
  "verses-subtitle": "You are encouraged to focus on understanding the basic meanings, so select the language that works for you.",
  "verse": "Verse",
  "reflection-prompts": "💭 REFLECTION prompts from this week's reading <span>(Download the PDF to see more)</span>:",
  "mark-as-completed": "Mark as Completed",
  "week-completed": "Completed",
  "marked-as-completed": "This week has been marked as completed successfully!",
  "english-pdf": "English PDF",
  "read-online": "Read Online",
  "additional-resources": "Additional Resources",
  "additional-resources-subtitle": "These additional resources will help you gain a deeper connection with the Verses that you have read.",
  "divine-book-club": "The Divine Book Club",
  "divine-book-club-description": "This is a light group discussion which helps you follow the context of each week's reading.",
  "watch-episode": "Watch Episode {{weekNumber}}",
  "quran-reflect": "QuranReflect",
  "quran-reflect-description": "Engage with others regarding the Verses you have read this week.",
  "share-reflections": "Share your Reflections",
  "completed-weeks": "{{completedWeeks}}/{{totalWeeks}} Weeks Completed",
  "faq": "Frequently Asked Questions",
  "weekly-verses-help-description-1": "This PDF contains a flowing translation adapted mainly from the work of M.A.S. Abdel Haleem. Each week’s document is divided into seven portions, making it easier to spread the reading over the week if you prefer. There are short introductions to the surahs, headers and notes to clarify some essential points, and each daily portion has a reflection question and suggested action",
  "faq-items": [
    {
      "question": "What is \"Quran in a Year\"?",
      "answer": "Quran in a Year is a simple, structured reading plan to help you complete the entire Quran in one year—from the end of one Ramadan to the beginning of the next. The goal is to gain a basic understanding of the Quran from cover to cover without feeling pressured or overwhelmed."
    },
    {
      "question": "How does the program work?",
      "answer": "You are invited to make time each week to read just a few pages of the Quran in a language you understand. There are 46 readings in total, one for each week in the Islamic calendar from Shawwal to Sha'ban. This division of the Quran complements other divisions, such as the famous 30 parts which facilitate reading the Quran in one month."
    },
    {
      "question": "Do I need to know how to read Arabic to participate?",
      "answer": "Not at all. The starting point in this program is to engage with the Quran's meanings through any language (translation) you are comfortable with. Quran.com offers translations in many languages to make this accessible for everyone. We aim to inspire participants to keep leveling up from year to year."
    },
    {
      "question": "Where do I find the weekly reading assignments?",
      "answer": "Each week, the updated reading assignment will be available at Quran.com/calendar. You can read directly on Quran.com, where a dedicated link will take you straight to the primary reading for the week.\n\nYou can also open the English PDF, and print it at home. This contains a flowing translation adapted mainly from the work of M.A.S. Abdel Haleem. Each week's document is divided into seven portions, making it easier to spread the reading over the week if you prefer. There are short introductions to the surahs, headers and notes to clarify some essential points, and each daily portion has a reflection question and suggested action."
    },
    {
      "question": "How can I receive weekly reading reminders?",
      "answer": "You have multiple options to stay on track. We highly recommend subscribing to receive emails with the weekly reading assignments attached. We have also created community channels on Telegram and WhatsApp which will contain reminders and encouragement. Simply click the buttons of your choice on Quran.com/calendar to subscribe. You may choose all three if you wish."
    },
    {
      "question": "How can I personalize my reading experience?",
      "answer": "On Quran.com, go to the settings menu to:\n• Adjust font sizes and styles\n• Switch between light, dark, and sepia mode\n• Choose from multiple available translations\n\nThis makes it easy for anyone to participate in the language they understand best, and with a translation that is clear and informative."
    },
    {
      "question": "What extra resources do you provide?",
      "answer": "We encourage you to browse QuranReflect.com for other people's reflections on the passages read each week, and as soon as you feel ready, post to share your own thoughts!\n\nAlso make sure to check out The Divine Book Club podcast: an insightful scholar-led discussion that follows this schedule. It is just an hour each week, and provides very helpful context."
    },
    {
      "question": "What if I fall behind or join late?",
      "answer": "No problem. Just pick up at the current week's reading—there's no need to catch up on missed weeks. Stay consistent and focus on moving forward. There is always next year to pick up on anything you missed."
    },
    {
      "question": "How can I make the most of this journey?",
      "answer": "The best way to stay consistent is by reading with others. We encourage you to start a personal book club—with family, friends, or even online. Meet weekly, discuss what you've read, and support each other on this journey."
    },
    {
      "question": "Will there be deeper study options later?",
      "answer": "We do plan to promote next steps and higher levels. In the current year, we are inviting as many people as possible to start by keeping it simple: read the full Quran with basic understanding. Once you have done this, you will feel ready to read again and go deeper!"
    },
    {
      "question": "Is this free? Can I share it?",
      "answer": "Yes. \"Quran in a Year\" is completely free, and we encourage you to share it with others. Invite a friend, start a book club, and help more people complete their first full reading of the Quran."
    }
  ]
=======
  "verse": "Verse",
  "verses-subtitle": "You are encouraged to focus on understanding the basic meanings, so select the language that works for you.",
  "watch-episode": "Watch Episode {{weekNumber}}",
  "week": "Week",
  "week-completed": "Completed",
  "week-title": "Week {{weekNumber}} ({{month}}) covering verses {{rangeStart}} to {{rangeEnd}}",
  "weekly-verses-help-description-1": "This PDF contains a flowing translation adapted mainly from the work of M.A.S. Abdel Haleem. Each week’s document is divided into seven portions, making it easier to spread the reading over the week if you prefer. There are short introductions to the surahs, headers and notes to clarify some essential points, and each daily portion has a reflection question and suggested action"
>>>>>>> 33dbe09a
}<|MERGE_RESOLUTION|>--- conflicted
+++ resolved
@@ -55,18 +55,9 @@
     }
   ],
   "hero": {
-<<<<<<< HEAD
-    "line-1": "The Global Quranic Calendar is a reading schedule designed to encourage reflective reading of the entire Quran from the end of one Ramadan to the beginning of the next. We encourage you to take time to understand and reflect on the verses so you can gain a deeper, more heartfelt connection.",
-    "description": "A thoughtfully designed schedule that makes it easy for you to read and understand the entire Quran from one Ramadan to the next, at a steady and manageable pace."
-=======
     "description": "A thoughtfully designed schedule that makes it easy for you to read and understand the entire Quran from one Ramadan to the next, at a steady and manageable pace.",
     "line-1": "The Global Quranic Calendar is a reading schedule designed to encourage reflective reading of the entire Quran from the end of one Ramadan to the beginning of the next. We encourage you to take time to understand and reflect on the verses so you can gain a deeper, more heartfelt connection."
->>>>>>> 33dbe09a
   },
-  "join-whatsapp": "Join our Whatsapp",
-  "join-telegram": "Join our Telegram",
-  "join-whatsapp-mobile": "Whatsapp",
-  "join-telegram-mobile": "Telegram",
   "interact-with-post": "Interact with this post on QuranReflect",
   "islamic-months": {
     "1": "Muharram",
@@ -88,11 +79,6 @@
   },
   "join-quranic-calendar": "Subscribe to receive updates and resources via QuranReflect",
   "join-quranic-calendar-success": "You've joined the Quran in a Year successfully!",
-<<<<<<< HEAD
-  "quranic-calendar": "Quran in a Year",
-  "quran-calendar-title": "Quran in a Year – A Simple Plan to Read & Understand the Entire Quran",
-  "quran-calendar-description": "A structured reading plan to complete the Quran in a year. Build consistency, deepen your understanding, and stay on track—without feeling overwhelmed.",
-=======
   "join-telegram": "Join our Telegram",
   "join-telegram-mobile": "Telegram",
   "join-whatsapp": "Join our Whatsapp",
@@ -110,7 +96,6 @@
   "ramadan": "Ramadan",
   "read-online": "Read Online",
   "read-this-weeks-verses": "Read this Week's Verses",
->>>>>>> 33dbe09a
   "reading-options": {
     "default-settings": "Read with my default settings",
     "en-and-ar": "Read in English and Arabic",
@@ -121,83 +106,6 @@
   "start-tracking": "Start tracking",
   "supplemental-resources": "Supporting Resources",
   "today": "Today's date is: <highlight>{{month}} {{day}} {{year}}, {{gregorianDate}}</highlight>",
-<<<<<<< HEAD
-  "week-title": "Week {{weekNumber}} ({{month}}) covering verses {{rangeStart}} to {{rangeEnd}}",
-  "my-progress": "My Progress",
-  "start-tracking": "Start tracking",
-  "progress-subtitle": "Feel free to go back and complete the weeks that you've missed!",
-  "month": "Month",
-  "ramadan": "Ramadan",
-  "week": "Week",
-  "end-of-calendar": "End of Calendar",
-  "complete": "Complete",
-  "read-this-weeks-verses": "Read this Week's Verses",
-  "verses-subtitle": "You are encouraged to focus on understanding the basic meanings, so select the language that works for you.",
-  "verse": "Verse",
-  "reflection-prompts": "💭 REFLECTION prompts from this week's reading <span>(Download the PDF to see more)</span>:",
-  "mark-as-completed": "Mark as Completed",
-  "week-completed": "Completed",
-  "marked-as-completed": "This week has been marked as completed successfully!",
-  "english-pdf": "English PDF",
-  "read-online": "Read Online",
-  "additional-resources": "Additional Resources",
-  "additional-resources-subtitle": "These additional resources will help you gain a deeper connection with the Verses that you have read.",
-  "divine-book-club": "The Divine Book Club",
-  "divine-book-club-description": "This is a light group discussion which helps you follow the context of each week's reading.",
-  "watch-episode": "Watch Episode {{weekNumber}}",
-  "quran-reflect": "QuranReflect",
-  "quran-reflect-description": "Engage with others regarding the Verses you have read this week.",
-  "share-reflections": "Share your Reflections",
-  "completed-weeks": "{{completedWeeks}}/{{totalWeeks}} Weeks Completed",
-  "faq": "Frequently Asked Questions",
-  "weekly-verses-help-description-1": "This PDF contains a flowing translation adapted mainly from the work of M.A.S. Abdel Haleem. Each week’s document is divided into seven portions, making it easier to spread the reading over the week if you prefer. There are short introductions to the surahs, headers and notes to clarify some essential points, and each daily portion has a reflection question and suggested action",
-  "faq-items": [
-    {
-      "question": "What is \"Quran in a Year\"?",
-      "answer": "Quran in a Year is a simple, structured reading plan to help you complete the entire Quran in one year—from the end of one Ramadan to the beginning of the next. The goal is to gain a basic understanding of the Quran from cover to cover without feeling pressured or overwhelmed."
-    },
-    {
-      "question": "How does the program work?",
-      "answer": "You are invited to make time each week to read just a few pages of the Quran in a language you understand. There are 46 readings in total, one for each week in the Islamic calendar from Shawwal to Sha'ban. This division of the Quran complements other divisions, such as the famous 30 parts which facilitate reading the Quran in one month."
-    },
-    {
-      "question": "Do I need to know how to read Arabic to participate?",
-      "answer": "Not at all. The starting point in this program is to engage with the Quran's meanings through any language (translation) you are comfortable with. Quran.com offers translations in many languages to make this accessible for everyone. We aim to inspire participants to keep leveling up from year to year."
-    },
-    {
-      "question": "Where do I find the weekly reading assignments?",
-      "answer": "Each week, the updated reading assignment will be available at Quran.com/calendar. You can read directly on Quran.com, where a dedicated link will take you straight to the primary reading for the week.\n\nYou can also open the English PDF, and print it at home. This contains a flowing translation adapted mainly from the work of M.A.S. Abdel Haleem. Each week's document is divided into seven portions, making it easier to spread the reading over the week if you prefer. There are short introductions to the surahs, headers and notes to clarify some essential points, and each daily portion has a reflection question and suggested action."
-    },
-    {
-      "question": "How can I receive weekly reading reminders?",
-      "answer": "You have multiple options to stay on track. We highly recommend subscribing to receive emails with the weekly reading assignments attached. We have also created community channels on Telegram and WhatsApp which will contain reminders and encouragement. Simply click the buttons of your choice on Quran.com/calendar to subscribe. You may choose all three if you wish."
-    },
-    {
-      "question": "How can I personalize my reading experience?",
-      "answer": "On Quran.com, go to the settings menu to:\n• Adjust font sizes and styles\n• Switch between light, dark, and sepia mode\n• Choose from multiple available translations\n\nThis makes it easy for anyone to participate in the language they understand best, and with a translation that is clear and informative."
-    },
-    {
-      "question": "What extra resources do you provide?",
-      "answer": "We encourage you to browse QuranReflect.com for other people's reflections on the passages read each week, and as soon as you feel ready, post to share your own thoughts!\n\nAlso make sure to check out The Divine Book Club podcast: an insightful scholar-led discussion that follows this schedule. It is just an hour each week, and provides very helpful context."
-    },
-    {
-      "question": "What if I fall behind or join late?",
-      "answer": "No problem. Just pick up at the current week's reading—there's no need to catch up on missed weeks. Stay consistent and focus on moving forward. There is always next year to pick up on anything you missed."
-    },
-    {
-      "question": "How can I make the most of this journey?",
-      "answer": "The best way to stay consistent is by reading with others. We encourage you to start a personal book club—with family, friends, or even online. Meet weekly, discuss what you've read, and support each other on this journey."
-    },
-    {
-      "question": "Will there be deeper study options later?",
-      "answer": "We do plan to promote next steps and higher levels. In the current year, we are inviting as many people as possible to start by keeping it simple: read the full Quran with basic understanding. Once you have done this, you will feel ready to read again and go deeper!"
-    },
-    {
-      "question": "Is this free? Can I share it?",
-      "answer": "Yes. \"Quran in a Year\" is completely free, and we encourage you to share it with others. Invite a friend, start a book club, and help more people complete their first full reading of the Quran."
-    }
-  ]
-=======
   "verse": "Verse",
   "verses-subtitle": "You are encouraged to focus on understanding the basic meanings, so select the language that works for you.",
   "watch-episode": "Watch Episode {{weekNumber}}",
@@ -205,5 +113,4 @@
   "week-completed": "Completed",
   "week-title": "Week {{weekNumber}} ({{month}}) covering verses {{rangeStart}} to {{rangeEnd}}",
   "weekly-verses-help-description-1": "This PDF contains a flowing translation adapted mainly from the work of M.A.S. Abdel Haleem. Each week’s document is divided into seven portions, making it easier to spread the reading over the week if you prefer. There are short introductions to the surahs, headers and notes to clarify some essential points, and each daily portion has a reflection question and suggested action"
->>>>>>> 33dbe09a
 }
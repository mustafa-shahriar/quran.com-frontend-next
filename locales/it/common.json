{
  "about": "Chi siamo",
  "allow": "Permettere",
  "and": "e",
  "announcements": {
    "auth-onboarding": {
      "data-sync": {
        "action": "Prossimo",
        "description": "Sia che tu stia utilizzando Quran.com sul tuo telefono o sul tuo laptop, i tuoi segnalibri, gli ultimi versetti letti e le tue preferenze saranno disponibili",
        "title": "I tuoi dati verranno sincronizzati <br><\/br> su tutti i dispositivi"
      },
      "feedback": {
        "action": "Ok, capito",
        "description": "Grazie per aver utilizzato Quran.com e saremo lieti di ricevere il tuo feedback su <link> feedback.quran.com <\/link>",
        "title": "Vogliamo ascoltare i tuoi pensieri"
      },
      "quran-foundation-link": {
        "action": "Prossimo",
        "description": "Usa il tuo login Quran.com per accedere a QuranReflect.com, una fiorente comunità globale impegnata nella riflessione coranica.",
        "title": "Usa il tuo account su tutte le app Quran.Foundation!"
      },
      "quran-growth-journey": {
        "action": "Prossimo",
        "description": "Mantieni la tua serie di letture del Corano e progredisci attraverso i tuoi obiettivi costruendo nuove abitudini",
        "title": "Inizia il tuo viaggio di crescita del Corano!"
      },
      "welcome": {
        "action": "Guarda cosa c'è di nuovo",
        "title": "Benvenuto su Quran.com <br><\/br> Account utente"
      }
    },
    "collections-announcement": {
      "slide-1": {
        "description": "Siamo molto felici di annunciare che ora puoi raggruppare i segnalibri in \"raccolte\"! <br\/> <br\/> <li> Aggiungi tutte le raccolte che desideri <\/li> <li> Aggiungi un segnalibro a una o più raccolte <\/li> <li> E altro ancora! <\/li>",
        "title": "Le raccolte di segnalibri sono qui!"
      }
    }
  },
  "aria": {
    "change-settings": "Cambia impostazioni",
    "drawer-close": "Chiudere il cassetto",
    "msg-close": "Chiudi messaggio",
    "nav-drawer-open": "Apri il cassetto di navigazione",
    "play-surah": "Suona Sura {{surahName}}",
    "select-lng": "Seleziona la lingua",
    "sidebar-nav-close": "Chiudi la barra laterale di navigazione"
  },
  "audio": {
    "auto-scroll": {
      "off": "Spento",
      "on": "Sopra",
      "title": "Scorrimento automatico"
    },
    "displaying": "Visualizzazione",
    "exp-tip": "<span>Modifica il contenuto visualizzato in<\/span><br><\/br> <boldSpan>Impostazioni<\/boldSpan> > <boldSpan>Parola per parola<\/boldSpan>",
    "exp-tip-no-select": "<span>Seleziona l'opzione di visualizzazione del suggerimento e seleziona l'opzione <br><\/br> Traduzione e\/o traslitterazione<\/span><br><\/br><span> in <\/span><boldSpan>Impostazioni<\/boldSpan> > <boldSpan>Parola per parola<\/boldSpan><span>, per<\/span><br><\/br> <span>abilitare questa funzione.<\/span>",
    "experience": "Esperienza",
    "play": "Riproduci audio",
    "playback-normal": "Normale",
    "playback-speed": "Velocità di riproduzione",
    "playback-speed-unit": "X",
    "player": {
      "close-audio-player": "Chiudi lettore audio",
      "currently-playing": "Stai giocando attualmente",
      "delay-verse": "Ritardo tra i versi",
      "download": "Scarica",
      "full-surah": "Sura completa",
      "manage-repeat-settings": "Gestisci le impostazioni di ripetizione",
      "mismatch": "Fai clic su \"Ricomincia\" se invece vuoi giocare a {{currentReadingChapter}}",
      "pause": "Pausa",
      "pause-audio": "Metti in pausa l'audio",
      "play": "Giocare a",
      "play-audio": "Riproduci audio",
      "play-range": "Gamma di gioco",
      "previous-ayah": "Precedente Ayah",
      "repeat-1-verse": "Ripeti il verso",
      "repeat-settings": "Ripeti impostazioni",
      "repeat-verse": "Ripeti ogni verso",
      "search-verse": "Cerca un verso",
      "single-verse": "Singolo verso",
      "start-over": "Ricominciare",
      "start-playing": "Inizia a giocare",
      "stop-repeating": "Smetti di ripetere",
      "times": "volte",
      "verses-range": "Gamma di versi",
      "volume-control": "Controllo del volume"
    },
    "repeat-moved": "Le impostazioni di ripetizione sono state spostate sul lettore audio. Fare clic sull'icona <0> <\/0> per accedervi",
    "select-reciter": "Seleziona Relatore",
    "speed": "Velocità",
    "title": "Audio"
  },
  "ayah": "Ayah",
  "ayahs": "ayah",
  "beta": "Beta",
  "bookmark": "Segnalibro",
  "bookmarked": "Segnalibro",
  "both": "Entrambi",
  "cancel": "Annulla",
  "click-here": "Clicca qui",
  "close": "Chiudere",
  "command-bar": {
    "navigations": "Navigazioni",
    "no-nav-results": "Nessun risultato di navigazione",
    "placeholder": "Cosa vuoi leggere?",
    "powered-by": "Ricerca vocale fornita da Tarteel.ai",
    "recent-navigations": "Navigazioni recenti",
    "search-by-voice": "Ricerca vocale",
    "try-navigating": "Prova a navigare in"
  },
  "community": {
    "cta": "Unisciti alla comunità",
    "header": "Unisciti alla comunità QDC di costruttori e tecnologi musulmani.",
    "sub-header": "Iscriviti al Quran.com Discord per partecipare e collaborare con la principale tecnologia islamica per la costruzione di comunità.",
    "title": "Comunità"
  },
  "complete-sign-up": "Completa la tua registrazione",
  "consents": {
    "communication": {
      "body": "🚀 Potenzia i tuoi progressi tramite notifiche <boldSpan> personalizzate <\/boldSpan> sui progressi del tuo obiettivo, sul mantenimento dei successi e sul miglioramento dell'utilizzo delle nostre funzionalità attuali. <br><\/br> <br><\/br> Possiamo tenerti aggiornato tramite e-mail e altri canali? Hai il controllo: sentiti libero di modificare queste preferenze in qualsiasi momento nelle impostazioni del tuo account. <br><\/br> <br><\/br> Seleziona semplicemente \"Consenti\" per <boldSpan> promemoria stimolanti <\/boldSpan> o \"Non ora\" per rifiutarli.",
      "header": "Ci piacerebbe aiutarti a rimanere <boldSpan> impegnato e coerente <\/boldSpan> nel tuo percorso di crescita nel Corano! 📖🌟"
    }
  },
  "continue": "Continua",
  "copied": "copiato",
  "copied-to-clipboard": "Copiato negli appunti",
  "copy": "copia",
  "counter": {
    "decrease": "Diminuire",
    "increase": "Aumento"
  },
  "default-description": "Il Corano tradotto in molte lingue con un'interfaccia semplice e facile",
  "delete": "Eliminare",
  "developers": "Sviluppatori",
  "display": "Schermo",
  "donate": "Donare",
  "donate_monthly": "Dona mensilmente",
  "donate_once": "Dona una volta",
  "edit": "Modificare",
  "email-verification": {
    "check-spam": "Non hai ricevuto l'email di verifica? Controlla la tua casella di posta indesiderata",
    "email-sent": "Abbiamo appena inviato un'email a <strong> {{email}} <\/strong>",
    "email-verification": "Verifica email",
    "resend-email": "Rinvia l'e-mail",
    "resend-email-in": "Invia nuovamente l'email di verifica tra {{remainingTime}} sec...",
    "verify-code": "Verificare il codice"
  },
  "error": {
    "MediaVersesRangeLimitExceeded": "Puoi selezionare solo fino a {{limit}} versi alla volta. Seleziona un intervallo più piccolo.",
    "bookmark-sync": "Il segnalibro non è sincronizzato.",
    "email-login-fail": "Impossibile accedere con l'e-mail. Per favore riprova",
    "general": "Qualcosa è andato storto. Per favore riprova.",
    "offline": "Sembra che tu abbia perso la connessione. Si prega di controllare e riprovare.",
    "pref-persist-fail": "Impossibile sincronizzare le impostazioni sul cloud.",
    "ranges-no-value": "L'inizio e la fine dell'intervallo devono avere un valore",
    "ranges-too-many-verses": "*Max {{maxNumberOfVerses}} versetti",
    "ranges-wrong-order": "Il verso iniziale deve precedere quello finale."
  },
  "exciting-updates": "Aggiornamenti entusiasmanti",
  "feedback": "Feedback",
  "fonts": {
    "15_lines": "15 linee",
    "16_lines": "16 linee",
    "code_v1": "Complesso King Fahad V1",
    "code_v2": "Complesso King Fahad V2",
    "font-size": "Dimensione del font",
    "lines": "Linee",
    "qcf-desc": "I font Complesso King Fahad (V1 e V2) offrono una qualità superiore ma richiedono un caricamento più lungo.",
    "qcf-v4-desc": "I font Tajweed sono stati creati utilizzando Easy Quran - Dar Al Marifa Tajweed Mushaf e King Fahad Glorious Quran Printing Complex (KFGQPC) - Uthmanic Hafs V4 Fonts dopo aver ricevuto l'autorizzazione da entrambi.",
    "qpc_uthmani_hafs": "QPC Uthmani Hafs",
    "quran-font": "Carattere del Corano",
    "quran-font-size": "Dimensione del carattere del Corano",
    "tajweed": "Tajweed",
    "tajweed-desc": "Il carattere Tajweed mostra un Mushaf colorato di Tajweed. Puoi leggere di più sulle regole dei colori Tajweed <0> qui <\/0>",
    "tajweed_v4": "Complesso di Re Fahad V4",
    "text_indopak": "IndoPak",
    "text_uthmani": "Uthmani",
    "translation-font-size": "Dimensione del carattere della traduzione"
  },
  "footer": {
    "description": "Quran.com è un Sadaqah Jariyah. Speriamo di rendere facile per tutti la lettura, lo studio e l'apprendimento del Nobile Corano. Il Nobile Corano ha molti nomi tra cui Al-Quran Al-Kareem, Al-Ketab, Al-Furqan, Al-Maw'itha, Al-Thikr e Al-Noor.",
    "hiring": "Stiamo assumendo! Unisciti al team della QuranFoundation e contribuisci alla nostra missione. <link> Candidati ora! <\/link>",
    "rights": "Tutti i diritti riservati",
    "title": "Leggi, studia e impara Il Nobile Corano."
  },
  "form": {
    "body": "Corpo",
    "code": "Codice di verifica",
    "email": "E-mail",
    "firstName": "Nome di battesimo",
    "lastName": "Cognome",
    "title": "Titolo"
  },
  "from": "A partire dal",
  "fundraising-sticky-banner": {
    "cta": "Donare",
    "title": "Regala nei giorni migliori!"
  },
  "fundraising": {
    "description": "Le donazioni mensili ci aiutano a migliorare Quran.com e a sostenere le operazioni, quindi ci concentriamo meno sulla raccolta fondi e più sulla creazione di impatto.",
    "title": "Diventa un donatore mensile"
  },
<<<<<<< HEAD
  "hear-it-pronounced": "Clicca sulle parole del Corano, ascolta la pronuncia",
=======
  "hear-it-pronounced": "Clicca su una parola qualsiasi e ascolta la pronuncia!",
>>>>>>> 30e08fca
  "help": "Aiuto",
  "hizb": "Hizb",
  "home": "Casa",
  "hours": "Ore",
  "inline": "In linea",
  "input": {
    "clear": "Chiaro"
  },
  "juz": "Juz",
  "language": "Lingua",
  "languages": "Le lingue",
  "learn-more": "Scopri di più",
  "learning-plans": "Piani di apprendimento",
  "less": "Meno",
  "loading": "Caricamento in corso",
  "login": "Login",
  "logout": "Disconnettersi",
  "meccan": "Meccanico",
  "medinan": "Medinan",
  "menu": "Menù",
  "minutes": "Minuti",
  "mobile-apps": "App mobili",
  "mode": "Modalità",
  "more": "Di più",
  "my-learning-plans": "I miei piani di apprendimento",
  "navigate": "Navigare",
  "network": "Rete",
  "new": "Nuovo!",
  "newest": "Più recente",
  "next": "Prossimo",
  "next-ayah": "Avanti Sì",
  "no": "No",
  "no-notifications": "Nessuna notifica ancora",
  "none": "Nessuno",
  "not-now": "Non adesso",
  "notes": {
    "title": "I miei appunti e riflessioni"
  },
  "notification-settings": "Impostazioni di notifica",
  "notification": {
    "mark-all-as-read": "Segna tutti come letti",
    "mark-as-read": "segna come letto"
  },
  "notifications": "Notifiche",
  "off": "Spento",
  "oldest": "Il più antico",
  "on": "Sopra",
  "page": "Pagina",
  "pages": "Pagine",
  "pagination-summary": "{{currentResultNumber}} - {{endOfResultNumber}} di {{totalNumberOfResults}} risultati di ricerca",
  "pbuh": "Le benedizioni di Allah siano su di lui",
  "popular-links": "Link popolari",
  "popup": {
    "footnote": "Le donazioni mensili ci consentono di concentrarci meno sulla raccolta fondi",
    "text-1": "Ci impegniamo a servire il mondo della conoscenza e della tecnologia coraniche, sempre gratuitamente.",
    "text-2": "L'occasione perfetta per una carità continua (Sadaqa Jariyah). Investi nel tuo Aldilà come donatore mensile (o una tantum).",
    "title": "Regala nei giorni migliori!"
  },
  "powered-by": "Offerto da",
  "prepare-hearts": {
    "cta": "Saperne di più",
    "title": "Continuate così dopo il Ramadan!"
  },
  "prev": "Precedente",
  "previous-ayah": "Precedente Sì",
  "privacy": "Privacy",
  "product-updates": "Aggiornamenti del prodotto",
  "profile": "Profilo",
  "q-reflect": "CoranoRiflesso",
  "quran-com": "Corano.com",
  "quran-radio": "Radio del Corano",
  "reading-history": "Leggere la storia",
  "reading-preference": {
    "reading": "Lettura",
    "translation": "Traduzione"
  },
  "recitation": "Recitazione",
  "reciter": "Recitatore",
  "reciter-summary": "(Con la gentile autorizzazione del Tafsir Center)",
  "reciters": "Recitatori",
  "reflect": "Riflettere",
  "reflections": "Riflessi",
  "remove": "Rimuovere",
  "rename": "Rinominare",
  "retry": "Riprova",
  "revelation_order": "Ordine di rivelazione",
  "rub": "Rub el Hizb",
  "save": "Salva",
  "save-to-collection": "Salva nella raccolta",
  "search-for": "Cerca '{{searchQuery}}'",
  "search-results": "{{count}} risultati di ricerca",
  "search": {
    "filters": "Filtri",
    "hint": "Prova a cercare",
    "jump-to": "Salta a",
    "no-results": "nessun risultato trovato",
    "no-results-suggestion": "Impossibile trovare risultati di ricerca corrispondenti per \" {{searchQuery}} \". prova a cercare una parola chiave diversa.",
    "popular": "Ricerche popolari",
    "recent": "Ricerche recenti",
    "results": "risultati",
    "show-all": "Mostra tutti i risultati",
    "switch-mode": "Passa alla ricerca avanzata",
    "title": "Ricerca"
  },
  "seconds": "Secondi",
  "see-new": "Guarda le novità",
  "settings": {
    "no-tafsir-selected": "Nessun tafsir selezionato",
    "no-translation-selected": "Nessuna traduzione selezionata",
    "reading-experience": "Esperienza di lettura",
    "reset": "Reset",
    "reset-cta": "Ripristina le impostazioni",
    "reset-notif": "Le tue impostazioni sono state ripristinate a quelle predefinite",
    "search-reciter": "Cerca Relatore",
    "search-tafsirs": "Cerca Tafsir",
    "search-translations": "Cerca traduzioni",
    "selected-reciter": "Recitatore selezionato",
    "selected-tafsirs": "Tafsir selezionati",
    "selected-translations": "Traduzioni selezionate",
    "show-tooltip-when-playing-audio": "Mostra la descrizione comando durante la riproduzione dell'audio",
    "title": "Impostazioni",
    "tooltip-playing-audio-helper": "Mostra la traduzione delle parole nella descrizione comando durante la riproduzione di ayah",
    "value-and-other": "{{value}} e {{othersCount}} altro",
    "value-and-others": "{{value}} e {{othersCount}} altri",
    "wbw-helper": "Visualizza la traduzione o la traslitterazione direttamente sotto la parola",
    "word-tooltip-helper": "Visualizza la traduzione o la traslitterazione quando si passa con il mouse o si fa clic sulla parola"
  },
  "share": "Condividere",
  "shared": "Il link è stato copiato negli appunti!",
  "show-more": "Mostra di più",
  "sidebar": {
    "search-hizb": "Cerca Hizb",
    "search-juz": "Cerca Juz",
    "search-page": "Pagina di ricerca",
    "search-surah": "Cerca Sura",
    "try-navigating-with": "Suggerimento: prova a navigare con"
  },
  "sitemap": "Mappa del sito",
  "sort": {
    "ascending": "Ascendente",
    "by": "Ordina per",
    "descending": "Discendente"
  },
  "style": "Stile",
  "submit": "Invia",
  "subscribe": "sottoscrivi",
  "subscribed": "Sottoscritto",
  "surah": "sura",
  "tafsir": {
    "font-size": "Dimensione del carattere Tafsir",
    "group-message": "Stai leggendo un tafsir per il gruppo di versi {{from}} a {{to}}",
    "no-text": "{{tafsirName}} non è disponibile per il verso corrente.",
    "surah": "Tafsir Sura",
    "tafsir-desc": "Leggi {{tafsirName}} per Ayah {{verseNumber}} di Sura {{surahName}}",
    "tafsirs-desc": "Leggi vari Tafsir di Ayah {{ayahNumber}} di Sura {{surahName}} da parte di fidati studiosi di Tafsir",
    "title": "Tafsir"
  },
  "tarteel": {
    "app": "App Tarteel",
    "name": "Tarteel.ai"
  },
  "terms-and-conditions": "Termini e Condizioni",
  "theme": "Tema",
  "themes": {
    "auto": "Auto",
    "dark": "Buio",
    "light": "Leggero",
    "sepia": "Seppia",
    "system": "Sistema",
    "system-desc": "Il tema del sistema si adatta automaticamente alle impostazioni della modalità chiaro\/scuro"
  },
  "to": "Per",
  "tooltip": "Descrizione comando",
  "tooltip-trans-lang": "Lingua dei suggerimenti",
  "trans-lang": "Lingua di traduzione",
  "translation": "Traduzione",
  "translations": "Traduzioni",
  "transliteration": "Traslitterazione",
  "type": "Tipo",
  "unavailable": "Attualmente non disponibile",
  "undo": "Annullare",
  "validation": {
    "invalid-email": "{{field}} deve essere un indirizzo email valido",
    "invalid-field": "Inserisci un valore {{field}} valido",
    "maximum-length": "{{field}} non può contenere più di {{value}} caratteri",
    "minimum-length": "{{field}} deve contenere almeno {{value}} caratteri",
    "required-field": "{{field}} è obbligatorio"
  },
  "verse": "Versetto",
  "verse-bookmark-removed": "Segnalibro versetto rimosso!",
  "verse-bookmarked": "Versetto aggiunto ai segnalibri!",
  "verses": "versi",
  "view": "Visualizzazione",
  "voice": {
    "ask-permission": "Abilita l'autorizzazione del microfono per iniziare a utilizzare Ricerca vocale",
    "error": "Si è verificato un errore, riprova più tardi. Oppure scarica il",
    "no-permission": "Sembra che tu non abbia le autorizzazioni per il microfono abilitate. Abilita i permessi del microfono e riprova o scarica il",
    "not-supported": "Sembra che il tuo browser non supporti il microfono. Si prega di provare un browser diverso o scaricare il",
    "suggest": "Per favore, inizia a recitare e il tuo verso apparirà.",
    "suggest-subtitle": "Recita qualsiasi versetto in arabo e il versetto apparirà",
    "suggest-title": "Recita ora",
    "voice-search-powered-by": "Ricerca vocale Powered by"
  },
  "wbw": "Parola per parola",
  "wbw-lang-summary": "Fonte della traduzione parola per parola: <link> {{source}} <\/link> . Questa fonte è indipendente dalla selezione della traduzione in versi.",
  "wbw-trans-lang": "Parola per parola lingua",
  "wbw-translation": "Traduzione parola per parola",
  "wbw-transliteration": "Traslitterazione parola per parola",
  "word-click": {
    "no-audio": "Nessun audio",
    "play-audio": "Riproduci audio",
    "title": "Clic sulla parola"
  },
  "word-tooltip": "Descrizione comando parola",
  "yes": "sì"
}<|MERGE_RESOLUTION|>--- conflicted
+++ resolved
@@ -7,11 +7,11 @@
       "data-sync": {
         "action": "Prossimo",
         "description": "Sia che tu stia utilizzando Quran.com sul tuo telefono o sul tuo laptop, i tuoi segnalibri, gli ultimi versetti letti e le tue preferenze saranno disponibili",
-        "title": "I tuoi dati verranno sincronizzati <br><\/br> su tutti i dispositivi"
+        "title": "I tuoi dati verranno sincronizzati <br></br> su tutti i dispositivi"
       },
       "feedback": {
         "action": "Ok, capito",
-        "description": "Grazie per aver utilizzato Quran.com e saremo lieti di ricevere il tuo feedback su <link> feedback.quran.com <\/link>",
+        "description": "Grazie per aver utilizzato Quran.com e saremo lieti di ricevere il tuo feedback su <link> feedback.quran.com </link>",
         "title": "Vogliamo ascoltare i tuoi pensieri"
       },
       "quran-foundation-link": {
@@ -26,12 +26,12 @@
       },
       "welcome": {
         "action": "Guarda cosa c'è di nuovo",
-        "title": "Benvenuto su Quran.com <br><\/br> Account utente"
+        "title": "Benvenuto su Quran.com <br></br> Account utente"
       }
     },
     "collections-announcement": {
       "slide-1": {
-        "description": "Siamo molto felici di annunciare che ora puoi raggruppare i segnalibri in \"raccolte\"! <br\/> <br\/> <li> Aggiungi tutte le raccolte che desideri <\/li> <li> Aggiungi un segnalibro a una o più raccolte <\/li> <li> E altro ancora! <\/li>",
+        "description": "Siamo molto felici di annunciare che ora puoi raggruppare i segnalibri in \"raccolte\"! <br/> <br/> <li> Aggiungi tutte le raccolte che desideri </li> <li> Aggiungi un segnalibro a una o più raccolte </li> <li> E altro ancora! </li>",
         "title": "Le raccolte di segnalibri sono qui!"
       }
     }
@@ -52,8 +52,8 @@
       "title": "Scorrimento automatico"
     },
     "displaying": "Visualizzazione",
-    "exp-tip": "<span>Modifica il contenuto visualizzato in<\/span><br><\/br> <boldSpan>Impostazioni<\/boldSpan> > <boldSpan>Parola per parola<\/boldSpan>",
-    "exp-tip-no-select": "<span>Seleziona l'opzione di visualizzazione del suggerimento e seleziona l'opzione <br><\/br> Traduzione e\/o traslitterazione<\/span><br><\/br><span> in <\/span><boldSpan>Impostazioni<\/boldSpan> > <boldSpan>Parola per parola<\/boldSpan><span>, per<\/span><br><\/br> <span>abilitare questa funzione.<\/span>",
+    "exp-tip": "<span>Modifica il contenuto visualizzato in</span><br></br> <boldSpan>Impostazioni</boldSpan> > <boldSpan>Parola per parola</boldSpan>",
+    "exp-tip-no-select": "<span>Seleziona l'opzione di visualizzazione del suggerimento e seleziona l'opzione <br></br> Traduzione e/o traslitterazione</span><br></br><span> in </span><boldSpan>Impostazioni</boldSpan> > <boldSpan>Parola per parola</boldSpan><span>, per</span><br></br> <span>abilitare questa funzione.</span>",
     "experience": "Esperienza",
     "play": "Riproduci audio",
     "playback-normal": "Normale",
@@ -85,7 +85,7 @@
       "verses-range": "Gamma di versi",
       "volume-control": "Controllo del volume"
     },
-    "repeat-moved": "Le impostazioni di ripetizione sono state spostate sul lettore audio. Fare clic sull'icona <0> <\/0> per accedervi",
+    "repeat-moved": "Le impostazioni di ripetizione sono state spostate sul lettore audio. Fare clic sull'icona <0> </0> per accedervi",
     "select-reciter": "Seleziona Relatore",
     "speed": "Velocità",
     "title": "Audio"
@@ -117,8 +117,8 @@
   "complete-sign-up": "Completa la tua registrazione",
   "consents": {
     "communication": {
-      "body": "🚀 Potenzia i tuoi progressi tramite notifiche <boldSpan> personalizzate <\/boldSpan> sui progressi del tuo obiettivo, sul mantenimento dei successi e sul miglioramento dell'utilizzo delle nostre funzionalità attuali. <br><\/br> <br><\/br> Possiamo tenerti aggiornato tramite e-mail e altri canali? Hai il controllo: sentiti libero di modificare queste preferenze in qualsiasi momento nelle impostazioni del tuo account. <br><\/br> <br><\/br> Seleziona semplicemente \"Consenti\" per <boldSpan> promemoria stimolanti <\/boldSpan> o \"Non ora\" per rifiutarli.",
-      "header": "Ci piacerebbe aiutarti a rimanere <boldSpan> impegnato e coerente <\/boldSpan> nel tuo percorso di crescita nel Corano! 📖🌟"
+      "body": "🚀 Potenzia i tuoi progressi tramite notifiche <boldSpan> personalizzate </boldSpan> sui progressi del tuo obiettivo, sul mantenimento dei successi e sul miglioramento dell'utilizzo delle nostre funzionalità attuali. <br></br> <br></br> Possiamo tenerti aggiornato tramite e-mail e altri canali? Hai il controllo: sentiti libero di modificare queste preferenze in qualsiasi momento nelle impostazioni del tuo account. <br></br> <br></br> Seleziona semplicemente \"Consenti\" per <boldSpan> promemoria stimolanti </boldSpan> o \"Non ora\" per rifiutarli.",
+      "header": "Ci piacerebbe aiutarti a rimanere <boldSpan> impegnato e coerente </boldSpan> nel tuo percorso di crescita nel Corano! 📖🌟"
     }
   },
   "continue": "Continua",
@@ -139,7 +139,7 @@
   "edit": "Modificare",
   "email-verification": {
     "check-spam": "Non hai ricevuto l'email di verifica? Controlla la tua casella di posta indesiderata",
-    "email-sent": "Abbiamo appena inviato un'email a <strong> {{email}} <\/strong>",
+    "email-sent": "Abbiamo appena inviato un'email a <strong> {{email}} </strong>",
     "email-verification": "Verifica email",
     "resend-email": "Rinvia l'e-mail",
     "resend-email-in": "Invia nuovamente l'email di verifica tra {{remainingTime}} sec...",
@@ -171,7 +171,7 @@
     "quran-font": "Carattere del Corano",
     "quran-font-size": "Dimensione del carattere del Corano",
     "tajweed": "Tajweed",
-    "tajweed-desc": "Il carattere Tajweed mostra un Mushaf colorato di Tajweed. Puoi leggere di più sulle regole dei colori Tajweed <0> qui <\/0>",
+    "tajweed-desc": "Il carattere Tajweed mostra un Mushaf colorato di Tajweed. Puoi leggere di più sulle regole dei colori Tajweed <0> qui </0>",
     "tajweed_v4": "Complesso di Re Fahad V4",
     "text_indopak": "IndoPak",
     "text_uthmani": "Uthmani",
@@ -179,7 +179,7 @@
   },
   "footer": {
     "description": "Quran.com è un Sadaqah Jariyah. Speriamo di rendere facile per tutti la lettura, lo studio e l'apprendimento del Nobile Corano. Il Nobile Corano ha molti nomi tra cui Al-Quran Al-Kareem, Al-Ketab, Al-Furqan, Al-Maw'itha, Al-Thikr e Al-Noor.",
-    "hiring": "Stiamo assumendo! Unisciti al team della QuranFoundation e contribuisci alla nostra missione. <link> Candidati ora! <\/link>",
+    "hiring": "Stiamo assumendo! Unisciti al team della QuranFoundation e contribuisci alla nostra missione. <link> Candidati ora! </link>",
     "rights": "Tutti i diritti riservati",
     "title": "Leggi, studia e impara Il Nobile Corano."
   },
@@ -200,11 +200,7 @@
     "description": "Le donazioni mensili ci aiutano a migliorare Quran.com e a sostenere le operazioni, quindi ci concentriamo meno sulla raccolta fondi e più sulla creazione di impatto.",
     "title": "Diventa un donatore mensile"
   },
-<<<<<<< HEAD
   "hear-it-pronounced": "Clicca sulle parole del Corano, ascolta la pronuncia",
-=======
-  "hear-it-pronounced": "Clicca su una parola qualsiasi e ascolta la pronuncia!",
->>>>>>> 30e08fca
   "help": "Aiuto",
   "hizb": "Hizb",
   "home": "Casa",
@@ -374,7 +370,7 @@
     "light": "Leggero",
     "sepia": "Seppia",
     "system": "Sistema",
-    "system-desc": "Il tema del sistema si adatta automaticamente alle impostazioni della modalità chiaro\/scuro"
+    "system-desc": "Il tema del sistema si adatta automaticamente alle impostazioni della modalità chiaro/scuro"
   },
   "to": "Per",
   "tooltip": "Descrizione comando",
@@ -409,7 +405,7 @@
     "voice-search-powered-by": "Ricerca vocale Powered by"
   },
   "wbw": "Parola per parola",
-  "wbw-lang-summary": "Fonte della traduzione parola per parola: <link> {{source}} <\/link> . Questa fonte è indipendente dalla selezione della traduzione in versi.",
+  "wbw-lang-summary": "Fonte della traduzione parola per parola: <link> {{source}} </link> . Questa fonte è indipendente dalla selezione della traduzione in versi.",
   "wbw-trans-lang": "Parola per parola lingua",
   "wbw-translation": "Traduzione parola per parola",
   "wbw-transliteration": "Traslitterazione parola per parola",

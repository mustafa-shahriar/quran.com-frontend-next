--- conflicted
+++ resolved
@@ -246,11 +246,7 @@
   "popup": {
     "footnote": "Derma bulanan anda membantu mengurangkan usaha pengutipan dana kami sejurusnya melebihkan tumpuan pada program yang manfaat",
     "text-1": "Kami komited untuk memberi khidmat percuma dalam pengluasan pengetahuan dan teknologi pembelajaran al-Quran ke seantaro dunia.",
-<<<<<<< HEAD
-    "text-2": "Peluang terbaik untuk amal yang berterusan (Sadaqa Jariyah). Melabur di Akhirat anda sebagai penderma bulanan (atau sekali).",
-=======
     "text-2": "Peluang terbaik untuk amal yang berterusan (Sadaqa Jariyah). Melabur untuk Akhirat anda sebagai penderma bulanan (atau sekali).",
->>>>>>> bd016057
     "title": "Derma Pada Hari-Hari Yang Terbaik Ini!"
   },
   "powered-by": "Dikuasai oleh",
@@ -395,11 +391,7 @@
     "voice-search-powered-by": "Enjin carian suara dihasilkan oleh"
   },
   "wbw": "Per kata",
-<<<<<<< HEAD
-  "wbw-lang-summary": "Sumber terjemahan per kata: <link> {{source}} <\/link> . Sumber ini bebas daripada pilihan terjemahan ayat.",
-=======
   "wbw-lang-summary": "Sumber terjemahan per kata: <link> {{source}} </link> . Sumber ini bebas daripada pilihan terjemahan ayat.",
->>>>>>> bd016057
   "wbw-trans-lang": "Bahasa per kata",
   "wbw-translation": "Terjemahan Per Kata",
   "wbw-transliteration": "Transliterasi Per Kata",

{
  "about": "Sobre nós",
  "allow": "Permitir",
  "and": "e",
  "announcements": {
    "auth-onboarding": {
      "data-sync": {
        "action": "Próximo",
        "description": "Se você estiver usando o Quran.com em seu telefone ou laptop, seus favoritos, os últimos versículos lidos e suas preferências estarão disponíveis",
        "title": "Seus dados serão sincronizados <br><\/br> entre dispositivos"
      },
      "feedback": {
        "action": "Ok, entendi",
        "description": "Obrigado por usar o Quran.com e ficaríamos felizes em ouvir seus comentários sobre <link> feedback.quran.com <\/link>",
        "title": "Queremos ouvir seus pensamentos"
      },
      "quran-foundation-link": {
        "action": "Próximo",
        "description": "Use seu login do Quran.com para acessar o QuranReflect.com — uma próspera comunidade global engajada na reflexão do Alcorão.",
        "title": "Use sua conta nos aplicativos Quran.Foundation!"
      },
      "quran-growth-journey": {
        "action": "Próximo",
        "description": "Mantenha sua série de leitura do Alcorão e progrida em seus objetivos enquanto constrói novos hábitos",
        "title": "Comece sua jornada de crescimento do Alcorão!"
      },
      "welcome": {
        "action": "Veja o que é novo",
        "title": "Bem-vindo ao Quran.com <br><\/br> Conta de usuário"
      }
    },
    "collections-announcement": {
      "slide-1": {
        "description": "Estamos muito felizes em anunciar que agora você pode agrupar favoritos em \"coleções\"! <br\/> <br\/> <li> Adicione quantas coleções quiser <\/li> <li> Adicione um marcador a uma ou mais coleções <\/li> <li> E muito mais! <\/li>",
        "title": "As coleções de marcadores estão aqui!"
      }
    }
  },
  "aria": {
    "change-settings": "Mudar configurações",
    "drawer-close": "Fechar gaveta",
    "msg-close": "Fechar mensagem",
    "nav-drawer-open": "Abrir gaveta de navegação",
    "play-surah": "Jogue Sura {{surahName}}",
    "select-lng": "Selecione o idioma",
    "sidebar-nav-close": "Fechar a barra lateral de navegação"
  },
  "audio": {
    "auto-scroll": {
      "off": "Desligado",
      "on": "Sobre",
      "title": "Auto rolagem"
    },
    "displaying": "Exibindo",
    "exp-tip": "<span>Alterar o conteúdo exibido em<\/span><br><\/br> <boldSpan>Configurações<\/boldSpan> > <boldSpan>Palavra por palavra<\/boldSpan>",
    "exp-tip-no-select": "<span>Marque a opção de exibição de dica de ferramenta e selecione a opção <br><\/br> Tradução e\/ou transliteração<\/span><br><\/br><span> em <\/span><boldSpan>Configurações<\/boldSpan> > <boldSpan>Palavra por palavra<\/boldSpan><span>, para<\/span><br><\/br> <span>habilitar este recurso.<\/span>",
    "experience": "Experiência",
    "play": "Tocar áudio",
    "playback-normal": "Normal",
    "playback-speed": "Velocidade de reprodução",
    "playback-speed-unit": "x",
    "player": {
      "close-audio-player": "Fechar o reprodutor de áudio",
      "currently-playing": "Você está jogando atualmente",
      "delay-verse": "Atraso entre os versos",
      "download": "Download",
      "full-surah": "Surata completa",
      "manage-repeat-settings": "Gerenciar configurações de repetição",
      "mismatch": "Clique em \"Recomeçar\" se preferir jogar {{currentReadingChapter}}",
      "pause": "Pausa",
      "pause-audio": "Pausar áudio",
      "play": "Toque",
      "play-audio": "Reproduzir áudio",
      "play-range": "Alcance de jogo",
      "previous-ayah": "Ayah anterior",
      "repeat-1-verse": "Repita o verso",
      "repeat-settings": "Repetir configurações",
      "repeat-verse": "Repita cada verso",
      "search-verse": "Procure por um versículo",
      "single-verse": "Verso Único",
      "start-over": "Recomeçar",
      "start-playing": "Começa a jogar",
      "stop-repeating": "Pare de Repetir",
      "times": "vezes",
      "verses-range": "Variedade de versos",
      "volume-control": "Controle de volume"
    },
    "repeat-moved": "As configurações de repetição foram movidas para o reprodutor de áudio. Clique no <0> <\/0> para acessá-los",
    "select-reciter": "Selecione o recitador",
    "speed": "Velocidade",
    "title": "Áudio"
  },
  "ayah": "Ayah",
  "ayahs": "Ayahs",
  "beta": "Beta",
  "bookmark": "marca páginas",
  "bookmarked": "Favorito",
  "both": "Ambos",
  "cancel": "Cancelar",
  "click-here": "Clique aqui",
  "close": "Fechar",
  "command-bar": {
    "navigations": "Navegações",
    "no-nav-results": "Sem resultados de navegação",
    "placeholder": "O que voce quer ler",
    "powered-by": "Pesquisa por voz com tecnologia Tarteel.ai",
    "recent-navigations": "Navegações recentes",
    "search-by-voice": "Pesquisa por voz",
    "try-navigating": "Tente navegar para"
  },
  "community": {
    "cta": "Junte-se à comunidade",
    "header": "Junte-se à Comunidade QDC de construtores e tecnólogos muçulmanos.",
    "sub-header": "Inscreva-se no Discord do Quran.com para participar e colaborar com a tecnologia islâmica líder na construção de comunidades.",
    "title": "Comunidade"
  },
  "complete-sign-up": "Complete seu cadastro",
  "consents": {
    "communication": {
      "body": "🚀 Acelere seu progresso com notificações <boldSpan> personalizadas <\/boldSpan> sobre o progresso de sua meta, mantendo sequências e melhorando o uso de nossos recursos atuais. <br><\/br> <br><\/br> Podemos mantê-lo informado por e-mail e outros canais? Você está no controle – sinta-se à vontade para ajustar essas preferências a qualquer momento nas configurações da sua conta. <br><\/br> <br><\/br> Basta selecionar 'Permitir' para <boldSpan> lembretes inspiradores <\/boldSpan> ou 'Agora não' para recusar.",
      "header": "Adoraríamos ajudá-lo a permanecer <boldSpan> comprometido e consistente <\/boldSpan> em sua jornada de crescimento do Alcorão! 📖🌟"
    }
  },
  "continue": "Prosseguir",
  "copied": "Copiado",
  "copied-to-clipboard": "Copiado para a área de transferência",
  "copy": "cópia de",
  "counter": {
    "decrease": "Diminuir",
    "increase": "Aumentar"
  },
  "default-description": "O Alcorão traduzido para vários idiomas em uma interface simples e fácil",
  "delete": "Excluir",
  "developers": "Desenvolvedores",
  "display": "Mostrar",
  "donate": "Doar",
  "donate_monthly": "Doe mensalmente",
  "donate_once": "Doe uma vez",
  "edit": "Editar",
  "email-verification": {
    "check-spam": "Não recebeu o e-mail de verificação? Verifique sua caixa de spam",
    "email-sent": "Acabamos de enviar um e-mail para <strong> {{email}} <\/strong>",
    "email-verification": "Verificação de e-mail",
    "resend-email": "Reenviar email",
    "resend-email-in": "Reenvie o e-mail de verificação em {{remainingTime}} segundos...",
    "verify-code": "Código de verificação"
  },
  "error": {
    "MediaVersesRangeLimitExceeded": "Você pode selecionar até {{limit}} versos por vez. Selecione um intervalo menor.",
    "bookmark-sync": "O marcador está fora de sincronia.",
    "email-login-fail": "Falha ao fazer login com e-mail. Por favor, tente novamente",
    "general": "Algo deu errado. Por favor, tente novamente.",
    "offline": "Parece que você perdeu sua conexão. Por favor verifique e tente novamente.",
    "pref-persist-fail": "Falha ao sincronizar suas configurações com a nuvem.",
    "ranges-no-value": "O início e o fim do intervalo devem ter um valor",
    "ranges-too-many-verses": "*Máx {{maxNumberOfVerses}} Ayahs",
    "ranges-wrong-order": "O verso inicial deve estar antes do verso final."
  },
  "exciting-updates": "Atualizações emocionantes",
  "feedback": "Comentários",
  "fonts": {
    "15_lines": "15 linhas",
    "16_lines": "16 linhas",
    "code_v1": "Complexo King Fahad V1",
    "code_v2": "Complexo King Fahad V2",
    "font-size": "Tamanho da fonte",
    "lines": "Linhas",
    "qcf-desc": "As fontes Complexo King Fahad (V1 and V2) fornecem qualidade superior, mas demoram mais para carregar.",
    "qcf-v4-desc": "As fontes Tajweed foram criadas usando Easy Quran - Dar Al Marifa Tajweed Mushaf e King Fahad Glorious Quran Printing Complex (KFGQPC) - Uthmanic Hafs V4 Fonts após receber permissão de ambos.",
    "qpc_uthmani_hafs": "QPC Uthmani Hafs",
    "quran-font": "Fonte do Alcorão",
    "quran-font-size": "Tamanho da fonte do Alcorão",
    "tajweed": "Tajweed",
    "tajweed-desc": "A fonte Tajweed mostra um Mushaf colorido Tajweed. Você pode ler mais sobre as regras de cores do Tajweed <0> aqui <\/0>",
    "tajweed_v4": "Complexo Rei Fahad V4",
    "text_indopak": "IndoPak",
    "text_uthmani": "Uthmani",
    "translation-font-size": "Tamanho da fonte da tradução"
  },
  "footer": {
    "description": "Quran.com é um Sadaqah Jariyah. Esperamos tornar mais fácil para todos ler, estudar e aprender o Nobre Alcorão. O Nobre Alcorão tem muitos nomes, incluindo Al-Quran Al-Kareem, Al-Ketab, Al-Furqan, Al-Maw'itha, Al-Thikr e Al-Noor.",
    "hiring": "Estamos contratando! Junte-se à equipe da QuranFoundation e contribua para a nossa missão. <link> Inscreva-se agora! <\/link>",
    "rights": "Todos os direitos reservados",
    "title": "Leia, estude e aprenda O Nobre Alcorão."
  },
  "form": {
    "body": "Corpo",
    "code": "Código de verificação",
    "email": "E-mail",
    "firstName": "Primeiro nome",
    "lastName": "Sobrenome",
    "title": "Título"
  },
  "from": "A partir de",
  "fundraising-sticky-banner": {
    "cta": "Doar",
    "title": "Dê nos melhores dias!"
  },
  "fundraising": {
    "description": "As doações mensais nos ajudam a melhorar o Quran.com e a sustentar as operações, por isso nos concentramos menos na arrecadação de fundos e mais na criação de impacto.",
    "title": "Seja um doador mensal"
  },
<<<<<<< HEAD
  "hear-it-pronounced": "Clique em palavras do Alcorão, ouça a pronúncia",
=======
  "hear-it-pronounced": "Clique em qualquer palavra e ouça a pronúncia!",
>>>>>>> 30e08fca
  "help": "Ajuda",
  "hizb": "Hizb",
  "home": "Casa",
  "hours": "Horas",
  "inline": "Em linha",
  "input": {
    "clear": "Claro"
  },
  "juz": "Juz",
  "language": "Língua",
  "languages": "línguas",
  "learn-more": "Saber mais",
  "learning-plans": "Planos de aprendizagem",
  "less": "Menos",
  "loading": "Carregando",
  "login": "Conecte-se",
  "logout": "Sair",
  "meccan": "Meca",
  "medinan": "Medina",
  "menu": "Cardápio",
  "minutes": "Minutos",
  "mobile-apps": "Aplicativos móveis",
  "mode": "Modo",
  "more": "Mais",
  "my-learning-plans": "Meus planos de aprendizagem",
  "navigate": "Navegar",
  "network": "Rede",
  "new": "Novo!",
  "newest": "O mais novo",
  "next": "Próximo",
  "next-ayah": "Próxima Aia",
  "no": "Não",
  "no-notifications": "Nenhuma notificação ainda",
  "none": "Nenhum",
  "not-now": "Agora não",
  "notes": {
    "title": "Minhas notas e reflexões"
  },
  "notification-settings": "Configurações de notificação",
  "notification": {
    "mark-all-as-read": "marcar tudo como lido",
    "mark-as-read": "marcar como Lido"
  },
  "notifications": "Notificações",
  "off": "Desligado",
  "oldest": "Mais antigo",
  "on": "Sobre",
  "page": "Página",
  "pages": "Páginas",
  "pagination-summary": "{{currentResultNumber}} - {{endOfResultNumber}} de {{totalNumberOfResults}} resultados da pesquisa",
  "pbuh": "Bênçãos de Allah estejam com ele",
  "popular-links": "Links populares",
  "popup": {
    "footnote": "As doações mensais permitem que nos concentremos menos na angariação de fundos",
    "text-1": "Estamos comprometidos em servir o conhecimento e a tecnologia do Alcorão, sempre de graça.",
    "text-2": "A oportunidade perfeita para caridade contínua (Sadaqa Jariyah). Invista no seu futuro como doador mensal (ou único).",
    "title": "Dê durante os melhores dias!"
  },
  "powered-by": "Distribuído por",
  "prepare-hearts": {
    "cta": "Saber mais",
    "title": "Continue depois do Ramadã!"
  },
  "prev": "Anterior",
  "previous-ayah": "Anterior Ayah",
  "privacy": "Privacidade",
  "product-updates": "Atualizações de produtos",
  "profile": "Perfil",
  "q-reflect": "QuranReflect",
  "quran-com": "Quran.com",
  "quran-radio": "Rádio Alcorão",
  "reading-history": "Lendo o histórico",
  "reading-preference": {
    "reading": "Lendo",
    "translation": "Tradução"
  },
  "recitation": "Recitação",
  "reciter": "Recitador",
  "reciter-summary": "(Com a gentil permissão do Tafsir Center)",
  "reciters": "Recitadores",
  "reflect": "Refletir",
  "reflections": "Reflexões",
  "remove": "Retirar",
  "rename": "Renomear",
  "retry": "Tentar novamente",
  "revelation_order": "Ordem Revelação",
  "rub": "Rub el Hizb",
  "save": "Salvar",
  "save-to-collection": "Salvar na coleção",
  "search-for": "Procure por '{{searchQuery}}'",
  "search-results": "{{count}} resultados de pesquisa",
  "search": {
    "filters": "Filtros",
    "hint": "Tente pesquisar por",
    "jump-to": "Pule para",
    "no-results": "Nenhum resultado encontrado",
    "no-results-suggestion": "Não foi possível encontrar resultados de pesquisa correspondentes para \" {{searchQuery}} \". tente pesquisar por uma palavra-chave diferente.",
    "popular": "Pesquisas populares",
    "recent": "Pesquisas recentes",
    "results": "resultados",
    "show-all": "Mostrar todos os resultados",
    "switch-mode": "Mudar para pesquisa avançada",
    "title": "Procurar"
  },
  "seconds": "Segundos",
  "see-new": "Veja o que há de novo",
  "settings": {
    "no-tafsir-selected": "Nenhum tafsir selecionado",
    "no-translation-selected": "Nenhuma tradução selecionada",
    "reading-experience": "Experiência de Leitura",
    "reset": "Reiniciar",
    "reset-cta": "Redefinir as configurações",
    "reset-notif": "Suas configurações foram redefinidas para os padrões",
    "search-reciter": "Recitador de pesquisa",
    "search-tafsirs": "Pesquisar Tafsirs",
    "search-translations": "Pesquisar traduções",
    "selected-reciter": "Recitador selecionado",
    "selected-tafsirs": "Tafsirs selecionados",
    "selected-translations": "Traduções selecionadas",
    "show-tooltip-when-playing-audio": "Mostrar dica de ferramenta ao reproduzir áudio",
    "title": "Definições",
    "tooltip-playing-audio-helper": "Mostrar tradução de palavras na dica de ferramenta ao jogar ayah",
    "value-and-other": "{{value}} e {{othersCount}} outros",
    "value-and-others": "{{value}} e {{othersCount}} outros",
    "wbw-helper": "Exibir a tradução ou transliteração diretamente abaixo da palavra",
    "word-tooltip-helper": "Exibir a tradução ou transliteração ao passar o mouse ou clicar na palavra"
  },
  "share": "Compartilhado",
  "shared": "O link foi copiado para a área de transferência!",
  "show-more": "Mostre mais",
  "sidebar": {
    "search-hizb": "Pesquisar hizb",
    "search-juz": "Pesquisar Juz",
    "search-page": "Página de Pesquisa",
    "search-surah": "Surata de pesquisa",
    "try-navigating-with": "Dica: tente navegar com"
  },
  "sitemap": "Mapa do site",
  "sort": {
    "ascending": "Ascendente",
    "by": "Ordenar por",
    "descending": "descendente"
  },
  "style": "Estilo",
  "submit": "Enviar",
  "subscribe": "Se inscrever",
  "subscribed": "Subscrito",
  "surah": "Surah",
  "tafsir": {
    "font-size": "Tamanho da fonte Tafsir",
    "group-message": "Você está lendo um tafsir para o grupo de versos {{from}} a {{to}}",
    "no-text": "{{tafsirName}} não está disponível para o verso atual.",
    "surah": "Tafsir Surah",
    "tafsir-desc": "Leia {{tafsirName}} para Ayah {{verseNumber}} da Surata {{surahName}}",
    "tafsirs-desc": "Leia vários Tafsirs de Ayah {{ayahNumber}} de Sura {{surahName}} por estudiosos Tafsir confiáveis",
    "title": "Tafsir"
  },
  "tarteel": {
    "app": "App Tarteel",
    "name": "Tarteel.ai"
  },
  "terms-and-conditions": "Termos e Condições",
  "theme": "Tema",
  "themes": {
    "auto": "Auto",
    "dark": "Escuro",
    "light": "Luz",
    "sepia": "Sépia",
    "system": "Sistema",
    "system-desc": "O tema do sistema adota automaticamente as configurações do modo claro \/ escuro"
  },
  "to": "Para",
  "tooltip": "Dica de ferramenta",
  "tooltip-trans-lang": "Linguagem de dica de ferramenta",
  "trans-lang": "Idioma de tradução",
  "translation": "Tradução",
  "translations": "Traduções",
  "transliteration": "Transliteração",
  "type": "Modelo",
  "unavailable": "Atualmente indisponível",
  "undo": "Desfazer",
  "validation": {
    "invalid-email": "{{field}} deve ser um endereço de e-mail válido",
    "invalid-field": "Insira um valor {{field}} válido",
    "maximum-length": "{{field}} não pode exceder {{value}} caracteres",
    "minimum-length": "{{field}} deve ter pelo menos {{value}} caracteres",
    "required-field": "{{field}} é obrigatório"
  },
  "verse": "Versículo",
  "verse-bookmark-removed": "Marcador de versículo removido!",
  "verse-bookmarked": "Versículo marcado!",
  "verses": "Versos",
  "view": "Visualizar",
  "voice": {
    "ask-permission": "Ative a permissão do microfone para começar a usar a Pesquisa por voz",
    "error": "Ocorreu um erro, tente novamente mais tarde. Ou baixe o",
    "no-permission": "Parece que você não tem as permissões de microfone ativadas. Ative as permissões do microfone e tente novamente ou baixe o",
    "not-supported": "Parece que seu navegador não oferece suporte a microfone. Tente um navegador diferente ou baixe o",
    "suggest": "Por favor, comece a recitar e seu verso aparecerá.",
    "suggest-subtitle": "Recite qualquer versículo em árabe e o verso aparecerá",
    "suggest-title": "Recite agora",
    "voice-search-powered-by": "Pesquisa por voz com tecnologia de"
  },
  "wbw": "Palavra por palavra",
  "wbw-lang-summary": "Fonte da tradução palavra por palavra: <link> {{source}} <\/link> . Esta fonte é independente da seleção da tradução do verso.",
  "wbw-trans-lang": "Linguagem palavra por palavra",
  "wbw-translation": "Tradução palavra por palavra",
  "wbw-transliteration": "Transliteração palavra por palavra",
  "word-click": {
    "no-audio": "Sem áudio",
    "play-audio": "Tocar áudio",
    "title": "Clique da palavra"
  },
  "word-tooltip": "Dica de ferramenta do Word",
  "yes": "sim"
}<|MERGE_RESOLUTION|>--- conflicted
+++ resolved
@@ -7,11 +7,11 @@
       "data-sync": {
         "action": "Próximo",
         "description": "Se você estiver usando o Quran.com em seu telefone ou laptop, seus favoritos, os últimos versículos lidos e suas preferências estarão disponíveis",
-        "title": "Seus dados serão sincronizados <br><\/br> entre dispositivos"
+        "title": "Seus dados serão sincronizados <br></br> entre dispositivos"
       },
       "feedback": {
         "action": "Ok, entendi",
-        "description": "Obrigado por usar o Quran.com e ficaríamos felizes em ouvir seus comentários sobre <link> feedback.quran.com <\/link>",
+        "description": "Obrigado por usar o Quran.com e ficaríamos felizes em ouvir seus comentários sobre <link> feedback.quran.com </link>",
         "title": "Queremos ouvir seus pensamentos"
       },
       "quran-foundation-link": {
@@ -26,12 +26,12 @@
       },
       "welcome": {
         "action": "Veja o que é novo",
-        "title": "Bem-vindo ao Quran.com <br><\/br> Conta de usuário"
+        "title": "Bem-vindo ao Quran.com <br></br> Conta de usuário"
       }
     },
     "collections-announcement": {
       "slide-1": {
-        "description": "Estamos muito felizes em anunciar que agora você pode agrupar favoritos em \"coleções\"! <br\/> <br\/> <li> Adicione quantas coleções quiser <\/li> <li> Adicione um marcador a uma ou mais coleções <\/li> <li> E muito mais! <\/li>",
+        "description": "Estamos muito felizes em anunciar que agora você pode agrupar favoritos em \"coleções\"! <br/> <br/> <li> Adicione quantas coleções quiser </li> <li> Adicione um marcador a uma ou mais coleções </li> <li> E muito mais! </li>",
         "title": "As coleções de marcadores estão aqui!"
       }
     }
@@ -52,8 +52,8 @@
       "title": "Auto rolagem"
     },
     "displaying": "Exibindo",
-    "exp-tip": "<span>Alterar o conteúdo exibido em<\/span><br><\/br> <boldSpan>Configurações<\/boldSpan> > <boldSpan>Palavra por palavra<\/boldSpan>",
-    "exp-tip-no-select": "<span>Marque a opção de exibição de dica de ferramenta e selecione a opção <br><\/br> Tradução e\/ou transliteração<\/span><br><\/br><span> em <\/span><boldSpan>Configurações<\/boldSpan> > <boldSpan>Palavra por palavra<\/boldSpan><span>, para<\/span><br><\/br> <span>habilitar este recurso.<\/span>",
+    "exp-tip": "<span>Alterar o conteúdo exibido em</span><br></br> <boldSpan>Configurações</boldSpan> > <boldSpan>Palavra por palavra</boldSpan>",
+    "exp-tip-no-select": "<span>Marque a opção de exibição de dica de ferramenta e selecione a opção <br></br> Tradução e/ou transliteração</span><br></br><span> em </span><boldSpan>Configurações</boldSpan> > <boldSpan>Palavra por palavra</boldSpan><span>, para</span><br></br> <span>habilitar este recurso.</span>",
     "experience": "Experiência",
     "play": "Tocar áudio",
     "playback-normal": "Normal",
@@ -85,7 +85,7 @@
       "verses-range": "Variedade de versos",
       "volume-control": "Controle de volume"
     },
-    "repeat-moved": "As configurações de repetição foram movidas para o reprodutor de áudio. Clique no <0> <\/0> para acessá-los",
+    "repeat-moved": "As configurações de repetição foram movidas para o reprodutor de áudio. Clique no <0> </0> para acessá-los",
     "select-reciter": "Selecione o recitador",
     "speed": "Velocidade",
     "title": "Áudio"
@@ -117,8 +117,8 @@
   "complete-sign-up": "Complete seu cadastro",
   "consents": {
     "communication": {
-      "body": "🚀 Acelere seu progresso com notificações <boldSpan> personalizadas <\/boldSpan> sobre o progresso de sua meta, mantendo sequências e melhorando o uso de nossos recursos atuais. <br><\/br> <br><\/br> Podemos mantê-lo informado por e-mail e outros canais? Você está no controle – sinta-se à vontade para ajustar essas preferências a qualquer momento nas configurações da sua conta. <br><\/br> <br><\/br> Basta selecionar 'Permitir' para <boldSpan> lembretes inspiradores <\/boldSpan> ou 'Agora não' para recusar.",
-      "header": "Adoraríamos ajudá-lo a permanecer <boldSpan> comprometido e consistente <\/boldSpan> em sua jornada de crescimento do Alcorão! 📖🌟"
+      "body": "🚀 Acelere seu progresso com notificações <boldSpan> personalizadas </boldSpan> sobre o progresso de sua meta, mantendo sequências e melhorando o uso de nossos recursos atuais. <br></br> <br></br> Podemos mantê-lo informado por e-mail e outros canais? Você está no controle – sinta-se à vontade para ajustar essas preferências a qualquer momento nas configurações da sua conta. <br></br> <br></br> Basta selecionar 'Permitir' para <boldSpan> lembretes inspiradores </boldSpan> ou 'Agora não' para recusar.",
+      "header": "Adoraríamos ajudá-lo a permanecer <boldSpan> comprometido e consistente </boldSpan> em sua jornada de crescimento do Alcorão! 📖🌟"
     }
   },
   "continue": "Prosseguir",
@@ -139,7 +139,7 @@
   "edit": "Editar",
   "email-verification": {
     "check-spam": "Não recebeu o e-mail de verificação? Verifique sua caixa de spam",
-    "email-sent": "Acabamos de enviar um e-mail para <strong> {{email}} <\/strong>",
+    "email-sent": "Acabamos de enviar um e-mail para <strong> {{email}} </strong>",
     "email-verification": "Verificação de e-mail",
     "resend-email": "Reenviar email",
     "resend-email-in": "Reenvie o e-mail de verificação em {{remainingTime}} segundos...",
@@ -171,7 +171,7 @@
     "quran-font": "Fonte do Alcorão",
     "quran-font-size": "Tamanho da fonte do Alcorão",
     "tajweed": "Tajweed",
-    "tajweed-desc": "A fonte Tajweed mostra um Mushaf colorido Tajweed. Você pode ler mais sobre as regras de cores do Tajweed <0> aqui <\/0>",
+    "tajweed-desc": "A fonte Tajweed mostra um Mushaf colorido Tajweed. Você pode ler mais sobre as regras de cores do Tajweed <0> aqui </0>",
     "tajweed_v4": "Complexo Rei Fahad V4",
     "text_indopak": "IndoPak",
     "text_uthmani": "Uthmani",
@@ -179,7 +179,7 @@
   },
   "footer": {
     "description": "Quran.com é um Sadaqah Jariyah. Esperamos tornar mais fácil para todos ler, estudar e aprender o Nobre Alcorão. O Nobre Alcorão tem muitos nomes, incluindo Al-Quran Al-Kareem, Al-Ketab, Al-Furqan, Al-Maw'itha, Al-Thikr e Al-Noor.",
-    "hiring": "Estamos contratando! Junte-se à equipe da QuranFoundation e contribua para a nossa missão. <link> Inscreva-se agora! <\/link>",
+    "hiring": "Estamos contratando! Junte-se à equipe da QuranFoundation e contribua para a nossa missão. <link> Inscreva-se agora! </link>",
     "rights": "Todos os direitos reservados",
     "title": "Leia, estude e aprenda O Nobre Alcorão."
   },
@@ -200,11 +200,7 @@
     "description": "As doações mensais nos ajudam a melhorar o Quran.com e a sustentar as operações, por isso nos concentramos menos na arrecadação de fundos e mais na criação de impacto.",
     "title": "Seja um doador mensal"
   },
-<<<<<<< HEAD
   "hear-it-pronounced": "Clique em palavras do Alcorão, ouça a pronúncia",
-=======
-  "hear-it-pronounced": "Clique em qualquer palavra e ouça a pronúncia!",
->>>>>>> 30e08fca
   "help": "Ajuda",
   "hizb": "Hizb",
   "home": "Casa",
@@ -374,7 +370,7 @@
     "light": "Luz",
     "sepia": "Sépia",
     "system": "Sistema",
-    "system-desc": "O tema do sistema adota automaticamente as configurações do modo claro \/ escuro"
+    "system-desc": "O tema do sistema adota automaticamente as configurações do modo claro / escuro"
   },
   "to": "Para",
   "tooltip": "Dica de ferramenta",
@@ -409,7 +405,7 @@
     "voice-search-powered-by": "Pesquisa por voz com tecnologia de"
   },
   "wbw": "Palavra por palavra",
-  "wbw-lang-summary": "Fonte da tradução palavra por palavra: <link> {{source}} <\/link> . Esta fonte é independente da seleção da tradução do verso.",
+  "wbw-lang-summary": "Fonte da tradução palavra por palavra: <link> {{source}} </link> . Esta fonte é independente da seleção da tradução do verso.",
   "wbw-trans-lang": "Linguagem palavra por palavra",
   "wbw-translation": "Tradução palavra por palavra",
   "wbw-transliteration": "Transliteração palavra por palavra",

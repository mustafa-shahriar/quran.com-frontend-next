{
  "about": "Rreth Nesh",
  "allow": "Lejo",
  "and": "dhe",
  "announcements": {
    "auth-onboarding": {
      "data-sync": {
        "action": "Tjetra",
        "description": "Pavarësisht nëse jeni duke përdorur Quran.com në telefonin ose laptopin tuaj, faqeshënuesit, vargjet e fundit të lexuara dhe preferencat tuaja do të jenë të disponueshme",
        "title": "Të dhënat tuaja do të sinkronizohen <br><\/br> nëpër pajisje"
      },
      "feedback": {
        "action": "Mirë, e kuptova",
        "description": "Faleminderit që përdorni Quran.com dhe do të ishim të lumtur të dëgjonim komentet tuaja në <link> feedback.quran.com <\/link>",
        "title": "Ne duam të dëgjojmë mendimet tuaja"
      },
      "quran-foundation-link": {
        "action": "Tjetra",
        "description": "Përdorni hyrjen tuaj në Quran.com për të hyrë në QuranReflec.com - një komunitet i lulëzuar global i angazhuar në reflektimin Kur'anor.",
        "title": "Përdorni llogarinë tuaj nëpër aplikacionet Quran.Foundation!"
      },
      "quran-growth-journey": {
        "action": "Tjetra",
        "description": "Mbani brezin tuaj të leximit të Kuranit dhe përparoni në qëllimet tuaja duke ndërtuar zakone të reja",
        "title": "Filloni Udhëtimin tuaj të Rritjes në Kuran!"
      },
      "welcome": {
        "action": "Shihni çfarë ka të re",
        "title": "Mirë se vini në llogarinë e përdoruesit <br><\/br> të Quran.com"
      }
    },
    "collections-announcement": {
      "slide-1": {
        "description": "Jemi shumë të lumtur të njoftojmë se tani ju mund të gruponi faqerojtësit nën \"koleksione\"! <br\/> <br\/> <li> Shtoni sa më shumë koleksione që dëshironi <\/li> <li> Shtoni një faqeshënues në një ose më shumë koleksione <\/li> <li> Dhe më shumë! <\/li>",
        "title": "Koleksionet e faqeshënuesve janë këtu!"
      }
    }
  },
  "aria": {
    "change-settings": "Ndrysho Cilësimet",
    "drawer-close": "Mbylle sirtarin",
    "msg-close": "Mbyll Mesazhin",
    "nav-drawer-open": "Hapni sirtarin e navigimit",
    "play-surah": "Luaj suren {{surahName}}",
    "select-lng": "Zgjidh gjuhen",
    "sidebar-nav-close": "Mbyllni shiritin anësor të navigimit"
  },
  "audio": {
    "auto-scroll": {
      "off": "Joaktiv",
      "on": "Aktiv",
      "title": "Lëvizja automatike"
    },
    "displaying": "Duke u shfaqur",
    "exp-tip": "<span>Ndrysho përmbajtjen e shfaqur nën<\/span><br><\/br> <boldSpan>Cilësimet<\/boldSpan> > <boldSpan>Fjalë për fjalë<\/boldSpan>",
    "exp-tip-no-select": "<span>Shënoni opsionin e shfaqjes së këshillës së veglave dhe zgjidhni opsionin <br><\/br> Përkthimi dhe\/ose Transliterimi<\/span><br><\/br><span> nën <\/span><boldSpan>Cilësimet<\/boldSpan> > <boldSpan>Fjalë për fjalë<\/boldSpan><span>, për të<\/span><br><\/br> <span>aktivizuar këtë veçori.<\/span>",
    "experience": "Përvoja",
    "play": "Luaj Audio",
    "playback-normal": "Normale",
    "playback-speed": "Shpejtësia e riprodhimit",
    "playback-speed-unit": "x",
    "player": {
      "close-audio-player": "Mbyll luajtësin e audios",
      "currently-playing": "Aktualisht jeni duke luajtur",
      "delay-verse": "Vonesa mes vargjeve",
      "download": "Shkarko",
      "full-surah": "Surja e plotë",
      "manage-repeat-settings": "Menaxho cilësimet e përsëritjes",
      "mismatch": "Klikoni në \"Start Over\" nëse dëshironi të luani {{currentReadingChapter}} në vend të kësaj",
      "pause": "Ndalo",
      "pause-audio": "Ndalo audion",
      "play": "Luaj",
      "play-audio": "Luaj Audio",
      "play-range": "Gama e luajtjes",
      "previous-ayah": "Ajeti i mëparshëm",
      "repeat-1-verse": "Përsëritni vargun",
      "repeat-settings": "Përsëritni Cilësimet",
      "repeat-verse": "Përsëritni çdo varg",
      "search-verse": "Kërkoni për një varg",
      "single-verse": "Një varg",
      "start-over": "Filloje nga e para",
      "start-playing": "Filloni të luani",
      "stop-repeating": "Ndalo përsëritjen",
      "times": "herë",
      "verses-range": "Gama e vargjeve",
      "volume-control": "Kontrolli i volumit"
    },
    "repeat-moved": "Cilësimet e përsëritjes janë zhvendosur te luajtësi audio. Klikoni në <0> <\/0> për t'iu qasur atyre",
    "select-reciter": "Zgjidhni Recitues",
    "speed": "Shpejtësia",
    "title": "Audio"
  },
  "ayah": "Ajeti",
  "ayahs": "Ajetet",
  "beta": "Beta",
  "bookmark": "Shënoni faqeshënues",
  "bookmarked": "Shënuar si faqeshënues",
  "both": "të dyja",
  "cancel": "Anullo",
  "click-here": "Kliko këtu",
  "close": "Mbylle",
  "command-bar": {
    "navigations": "Lundrimet",
    "no-nav-results": "Nuk ka rezultate navigimi",
    "placeholder": "Çfarë doni të lexoni?",
    "powered-by": "Kërkimi zanor i mundësuar nga Tarteel.ai",
    "recent-navigations": "Lundrimet e fundit",
    "search-by-voice": "Kërko me zë",
    "try-navigating": "Provoni të lundroni në"
  },
  "community": {
    "cta": "Bashkohuni me komunitetin",
    "header": "Bashkohuni me Komunitetin QDC të ndërtuesve dhe teknologëve muslimanë.",
    "sub-header": "Regjistrohu për Quran.com Discord për të marrë pjesë dhe për të bashkëpunuar me komunitetin kryesor që ndërton teknologjinë islame.",
    "title": "Komuniteti"
  },
  "complete-sign-up": "Plotësoni regjistrimin tuaj",
  "consents": {
    "communication": {
      "body": "🚀 Mbushni progresin tuaj nëpërmjet njoftimeve të personalizuara <boldSpan> <\/boldSpan> në lidhje me përparimin e qëllimit tuaj, ruajtjen e vijave dhe përmirësimin e përdorimit të veçorive tona aktuale. <br><\/br> <br><\/br> A mund t'ju mbajmë të informuar përmes emailit dhe kanaleve të tjera? Ju keni kontrollin - mos ngurroni t'i rregulloni këto preferenca në çdo kohë në cilësimet e llogarisë tuaj. <br><\/br> <br><\/br> Thjesht zgjidhni \"Lejo\" për rikujtuesit frymëzues <boldSpan> <\/boldSpan> ose \"Jo tani\" për t'i refuzuar.",
      "header": "Do të donim t'ju ndihmonim të qëndroni <boldSpan> të përkushtuar dhe të qëndrueshëm <\/boldSpan> me Udhëtimin tuaj të Rritjes në Kuran! 📖🌟"
    }
  },
  "continue": "Vazhdoni",
  "copied": "E kopjuar",
  "copied-to-clipboard": "Kopjuar në kujtesën tuaj",
  "copy": "Kopjo",
  "counter": {
    "decrease": "Ulje",
    "increase": "Rrit"
  },
  "default-description": "Kurani i përkthyer në shumë gjuhë në një ndërfaqe të thjeshtë dhe të lehtë",
  "delete": "Fshije",
  "developers": "Zhvilluesit",
  "display": "Ekrani",
  "donate": "Dhuroni",
  "donate_monthly": "Dhuroni çdo muaj",
  "donate_once": "Dhuroni një herë",
  "edit": "Redakto",
  "email-verification": {
    "check-spam": "Nuk e morët emailin e verifikimit? Kontrolloni kutinë tuaj të postës së padëshiruar",
    "email-sent": "Sapo dërguam një email te <strong> {{email}} <\/strong>",
    "email-verification": "Verifikimi me email",
    "resend-email": "Ridërgo email",
    "resend-email-in": "Ridërgo email-in e verifikimit për {{remainingTime}} sek...",
    "verify-code": "Verifiko kodin"
  },
  "error": {
    "MediaVersesRangeLimitExceeded": "Mund të zgjidhni vetëm deri në {{limit}} vargje në të njëjtën kohë. Ju lutemi zgjidhni një gamë më të vogël.",
    "bookmark-sync": "Faqeshënuesi është jashtë sinkronizimit.",
    "email-login-fail": "Identifikimi me email dështoi. Ju lutemi provoni përsëri",
    "general": "Dicka shkoi keq. Ju lutemi provoni përsëri.",
    "offline": "Duket sikur e humbe lidhjen. Ju lutemi kontrolloni dhe provoni përsëri.",
    "pref-persist-fail": "Sinkronizimi i cilësimeve tuaja me renë kompjuterike dështoi.",
    "ranges-no-value": "Fillimi dhe mbarimi i diapazonit duhet të kenë një vlerë",
    "ranges-too-many-verses": "*Max {{maxNumberOfVerses}} Ajete",
    "ranges-wrong-order": "Vargu fillestar duhet të jetë para vargut përfundimtar."
  },
  "exciting-updates": "Përditësime emocionuese",
  "feedback": "Feedback",
  "fonts": {
    "15_lines": "15 rreshta",
    "16_lines": "16 rreshta",
    "code_v1": "Kompleksi King Fahad V1",
    "code_v2": "Kompleksi King Fahad V2",
    "font-size": "Përmasa e gërmave",
    "lines": "Linjat",
    "qcf-desc": "Fontet Kompleksi King Fahad (V1 dhe V2) ofrojnë cilësi më të lartë, por kërkojnë më shumë kohë për t'u ngarkuar.",
    "qcf-v4-desc": "Shkronjat Tajweed u krijuan duke përdorur fontet Easy Quran - Dar Al Marifa Tajweed Mushaf dhe King Fahad Glorious Quran Printing Complex (KFGQPC) - Uthmanic Hafs V4 Fonts pas marrjes së lejes nga të dy.",
    "qpc_uthmani_hafs": "QPC Uthmani Hafs",
    "quran-font": "Fonti i Kuranit",
    "quran-font-size": "Madhësia e shkronjave të Kuranit",
    "tajweed": "Texhvidi",
    "tajweed-desc": "Fonti Tajweed tregon një Mushaf me ngjyrë Tajweed. Mund të lexoni më shumë rreth rregullave të ngjyrave të Tajweed <0>këtu<\/0>",
    "tajweed_v4": "Kompleksi King Fahad V4",
    "text_indopak": "IndoPak",
    "text_uthmani": "Osmani",
    "translation-font-size": "Madhësia e shkronjave të përkthimit"
  },
  "footer": {
    "description": "Quran.com është një Jariyah Sadakah. Shpresojmë t'ua bëjmë të lehtë të gjithëve leximin, studimin dhe mësimin e Kuranit Fisnik. Kurani Fisnik ka shumë emra duke përfshirë Al-Kuran Al-Kareem, Al-Ketab, Al-Furkan, Al-Maw'itha, Al-Thikr dhe Al-Noor.",
    "hiring": "Ne po punësojmë! Bashkohuni me ekipin e QuranFoundation dhe kontribuoni në misionin tonë. <link> Apliko tani! <\/link>",
    "rights": "Të gjitha të drejtat e rezervuara",
    "title": "Lexoni, studioni dhe mësoni Kuranin Fisnik."
  },
  "form": {
    "body": "Trupi",
    "code": "Kodi i Verifikimit",
    "email": "Email",
    "firstName": "Emri",
    "lastName": "Mbiemri",
    "title": "Titulli"
  },
  "from": "Nga",
  "fundraising-sticky-banner": {
    "cta": "Dhuroni",
    "title": "Jepni në ditët më të mira!"
  },
  "fundraising": {
    "description": "Donacionet mujore na ndihmojnë të përmirësojmë Quran.com dhe të mbajmë operacionet, kështu që ne fokusohemi më pak në mbledhjen e fondeve dhe më shumë në krijimin e ndikimit.",
    "title": "Bëhuni një donator mujor"
  },
<<<<<<< HEAD
  "hear-it-pronounced": "Klikoni fjalët kuranore, dëgjoni shqiptimin",
=======
  "hear-it-pronounced": "Klikoni çdo fjalë, dëgjojeni të shqiptuar!",
>>>>>>> 30e08fca
  "help": "Ndihmë",
  "hizb": "Hizb",
  "home": "Shtëpi",
  "hours": "orët",
  "inline": "Ne rresht",
  "input": {
    "clear": "Qartë"
  },
  "juz": "Xhuz",
  "language": "Gjuhë",
  "languages": "Gjuhët",
  "learn-more": "Mëso më shumë",
  "learning-plans": "Planet mësimore",
  "less": "Më pak",
  "loading": "Po ngarkohet",
  "login": "Identifikohu",
  "logout": "Shkyç",
  "meccan": "mekas",
  "medinan": "Medinas",
  "menu": "Menu",
  "minutes": "Minutat",
  "mobile-apps": "Aplikacionet celulare",
  "mode": "Modaliteti",
  "more": "Më shumë",
  "my-learning-plans": "Planet e mia të mësimit",
  "navigate": "Navigoni",
  "network": "Rrjeti",
  "new": "I ri!",
  "newest": "Më të rejat",
  "next": "Tjetra",
  "next-ayah": "Ajeti tjetër",
  "no": "Jo",
  "no-notifications": "Nuk ka ende njoftime",
  "none": "Asnjëra",
  "not-now": "Jo tani",
  "notes": {
    "title": "Shënimet dhe Reflektimet e Mia"
  },
  "notification-settings": "Cilësimet e njoftimit",
  "notification": {
    "mark-all-as-read": "Shënoni të gjitha si të lexuara",
    "mark-as-read": "Shënoni si të lexuar"
  },
  "notifications": "Njoftimet",
  "off": "Joaktiv",
  "oldest": "Më e vjetra",
  "on": "Aktiv",
  "page": "Faqe",
  "pages": "Faqet",
  "pagination-summary": "{{currentResultNumber}} - {{endOfResultNumber}} nga {{totalNumberOfResults}} rezultate kërkimi",
  "pbuh": "Bekimet e Allahut qofshin mbi të",
  "popular-links": "Kërkimet e preferuara",
  "popup": {
    "footnote": "Donacionet mujore na lejojnë të fokusohemi më pak në mbledhjen e fondeve",
    "text-1": "Ne jemi të përkushtuar t'i shërbejmë njohurive dhe teknologjisë botërore kuranore, gjithmonë falas.",
    "text-2": "Mundësia e përsosur për bamirësi të vazhdueshme (Sadaka Jariyah). Investoni në Ahiretin tuaj si donator mujor (ose një herë).",
    "title": "Jepni gjatë ditëve më të mira!"
  },
  "powered-by": "Mundësuar nga",
  "prepare-hearts": {
    "cta": "Mëso më shumë",
    "title": "Vazhdoni pas Ramazanit!"
  },
  "prev": "E mëparshme",
  "previous-ayah": "Ajeti i mëparshëm",
  "privacy": "Privatësia",
  "product-updates": "Përditësimet e produktit",
  "profile": "Profili",
  "q-reflect": "Kurani Reflekto",
  "quran-com": "Quran.com",
  "quran-radio": "Kuran Radio",
  "reading-history": "Leximi i historisë",
  "reading-preference": {
    "reading": "Leximi",
    "translation": "Përkthimi"
  },
  "recitation": "Recitim",
  "reciter": "Recitues",
  "reciter-summary": "(Me lejen e mirë të Qendrës Tafsir)",
  "reciters": "Recituesit",
  "reflect": "Pasqyrim",
  "reflections": "Reflektime",
  "remove": "Hiq",
  "rename": "Riemërto",
  "retry": "Provo sërish",
  "revelation_order": "Urdhri i Zbulesës",
  "rub": "Rub el Hizb",
  "save": "Ruaj",
  "save-to-collection": "Ruaje në Koleksion",
  "search-for": "Kërko për \"{{searchQuery}}\"",
  "search-results": "{{count}} rezultatet e  kërkimit",
  "search": {
    "filters": "Filtrat",
    "hint": "Provoni të kërkoni për",
    "jump-to": "Kërce Te",
    "no-results": "Nuk u gjet asnjë rezultat",
    "no-results-suggestion": "Nuk gjetëm asnjë rezultat kërkimi që përputhej për \" {{searchQuery}} \". provoni të kërkoni për një fjalë kyçe të ndryshme.",
    "popular": "Kërkimet popullore",
    "recent": "Kërkimet e fundit",
    "results": "rezultatet",
    "show-all": "Shfaq të gjitha rezultatet",
    "switch-mode": "Kalo te Kërkimi i Avancuar",
    "title": "Kërko"
  },
  "seconds": "Sekonda",
  "see-new": "Shihni çfarë ka të re",
  "settings": {
    "no-tafsir-selected": "Nuk është zgjedhur asnjë tefsir",
    "no-translation-selected": "Nuk u zgjodh asnjë përkthim",
    "reading-experience": "Përvoja e të lexuarit",
    "reset": "Rivendos",
    "reset-cta": "Rivendos cilësimet e paracaktuara",
    "reset-notif": "Cilësimet tuaja janë rivendosur në ato të paracaktuara",
    "search-reciter": "Kërko Recitues",
    "search-tafsirs": "Kërkoni tefsirë",
    "search-translations": "Kërko Përkthime",
    "selected-reciter": "Recitues i zgjedhur",
    "selected-tafsirs": "Tefsire të zgjedhura",
    "selected-translations": "Përkthime të zgjedhura",
    "show-tooltip-when-playing-audio": "Shfaq mesazhin sugjerues kur luhet audio",
    "title": "Cilësimet",
    "tooltip-playing-audio-helper": "Trego përkthimin e fjalëve në mesazhin sugjerues ndërsa luani ayah",
    "value-and-other": "{{value}} , dhe {{othersCount}} të tjera",
    "value-and-others": "{{value}} , dhe {{othersCount}} tjerë",
    "wbw-helper": "Shfaq përkthimin ose transliterimin direkt nën fjalë",
    "word-tooltip-helper": "Shfaq përkthimin ose transliterimin kur rri pezull ose klikon fjalën"
  },
  "share": "Shpërndaje",
  "shared": "Lidhja është kopjuar në kujtesë!",
  "show-more": "Trego më shumë",
  "sidebar": {
    "search-hizb": "Kërko Hizb",
    "search-juz": "Kërko Xhuzin",
    "search-page": "Kërko Faqja",
    "search-surah": "Kërko suren",
    "try-navigating-with": "Këshillë: provoni të lundroni me"
  },
  "sitemap": "Harta e faqes",
  "sort": {
    "ascending": "Në ngjitje",
    "by": "Ndaj sipas",
    "descending": "Duke zbritur"
  },
  "style": "Stili",
  "submit": "Paraqisni",
  "subscribe": "Abonohu",
  "subscribed": "Abonuar",
  "surah": "Surja",
  "tafsir": {
    "font-size": "Madhësia e shkronjave Tafsir",
    "group-message": "Po lexoni një tefsir për grupin e vargjeve {{from}} deri në {{to}}",
    "no-text": "{{tafsirName}} nuk është i disponueshëm për vargun aktual.",
    "surah": "Surja Tefsir",
    "tafsir-desc": "Lexoni {{tafsirName}} për Ajetin {{Numri i {{verseNumber}} të sures {{surahName}}",
    "tafsirs-desc": "Lexoni tefsire të ndryshme të Ajetit {{ayahNumber}} të sures {{surahName}} nga dijetarë të besuar të tefsirit",
    "title": "Tefsir"
  },
  "tarteel": {
    "app": "Aplikacioni Tarteel",
    "name": "Tarteel.ai"
  },
  "terms-and-conditions": "Termat dhe Kushtet",
  "theme": "Tema",
  "themes": {
    "auto": "Auto",
    "dark": "E errët",
    "light": "Dritë",
    "sepia": "Sepia",
    "system": "Sistemi",
    "system-desc": "Tema e sistemit përshtatet automatikisht me cilësimet tuaja të modalitetit dritë\/errësirë"
  },
  "to": "tek",
  "tooltip": "Mesazh sugjerues",
  "tooltip-trans-lang": "Gjuha e mesazheve sugjeruese",
  "trans-lang": "Gjuha e përkthimit",
  "translation": "Përkthimi",
  "translations": "Përkthime",
  "transliteration": "Transliterimi",
  "type": "Lloji",
  "unavailable": "Aktualisht i padisponueshëm",
  "undo": "Zhbër",
  "validation": {
    "invalid-email": "{{field}} duhet të jetë një adresë e vlefshme emaili",
    "invalid-field": "Fut një vlerë të vlefshme {{field}}",
    "maximum-length": "{{field}} nuk mund të kalojë {{value}} karaktere",
    "minimum-length": "{{field}} duhet të ketë të paktën {{value}} karaktere",
    "required-field": "Kërkohet {{field}}"
  },
  "verse": "Vargu",
  "verse-bookmark-removed": "Faqeruajtësi i vargut u hoq!",
  "verse-bookmarked": "Vargu u shënua!",
  "verses": "Vargjet",
  "view": "Pamje",
  "voice": {
    "ask-permission": "Ju lutemi aktivizoni lejen e mikrofonit për të filluar përdorimin e Kërkimit me zë",
    "error": "Një gabim ka ndodhur.Ju lutemi, provojeni përsëri më vonë. Ose shkarkoni",
    "no-permission": "Me sa duket nuk i ke të aktivizuara lejet e mikrofonit. Aktivizo lejet e mikrofonit dhe provo sërish ose shkarko",
    "not-supported": "Duket sikur shfletuesi juaj nuk e mbështet mikrofonin. Ju lutemi provoni një shfletues tjetër ose shkarkoni",
    "suggest": "Ju lutemi filloni të recitoni dhe vargu juaj do të shfaqet.",
    "suggest-subtitle": "Recitoni çdo varg në arabisht dhe vargu do të shfaqet",
    "suggest-title": "Recitoni tani",
    "voice-search-powered-by": "Kërkimi me zë Mundësuar nga"
  },
  "wbw": "Fjalë Për Fjalë",
  "wbw-lang-summary": "Burimi i përkthimit fjalë për fjalë: <link> {{source}} <\/link> . Ky burim është i pavarur nga përzgjedhja e përkthimit të vargjeve.",
  "wbw-trans-lang": "Fjalë për fjalë Gjuha",
  "wbw-translation": "Përkthimi fjalë pas fjale",
  "wbw-transliteration": "Përkthimi fjalë për fjalë",
  "word-click": {
    "no-audio": "Nuk ka audio",
    "play-audio": "Luaj Audio",
    "title": "Klikoni në fjalë"
  },
  "word-tooltip": "Mesazh sugjerues për fjalët",
  "yes": "Po"
}<|MERGE_RESOLUTION|>--- conflicted
+++ resolved
@@ -7,11 +7,11 @@
       "data-sync": {
         "action": "Tjetra",
         "description": "Pavarësisht nëse jeni duke përdorur Quran.com në telefonin ose laptopin tuaj, faqeshënuesit, vargjet e fundit të lexuara dhe preferencat tuaja do të jenë të disponueshme",
-        "title": "Të dhënat tuaja do të sinkronizohen <br><\/br> nëpër pajisje"
+        "title": "Të dhënat tuaja do të sinkronizohen <br></br> nëpër pajisje"
       },
       "feedback": {
         "action": "Mirë, e kuptova",
-        "description": "Faleminderit që përdorni Quran.com dhe do të ishim të lumtur të dëgjonim komentet tuaja në <link> feedback.quran.com <\/link>",
+        "description": "Faleminderit që përdorni Quran.com dhe do të ishim të lumtur të dëgjonim komentet tuaja në <link> feedback.quran.com </link>",
         "title": "Ne duam të dëgjojmë mendimet tuaja"
       },
       "quran-foundation-link": {
@@ -26,12 +26,12 @@
       },
       "welcome": {
         "action": "Shihni çfarë ka të re",
-        "title": "Mirë se vini në llogarinë e përdoruesit <br><\/br> të Quran.com"
+        "title": "Mirë se vini në llogarinë e përdoruesit <br></br> të Quran.com"
       }
     },
     "collections-announcement": {
       "slide-1": {
-        "description": "Jemi shumë të lumtur të njoftojmë se tani ju mund të gruponi faqerojtësit nën \"koleksione\"! <br\/> <br\/> <li> Shtoni sa më shumë koleksione që dëshironi <\/li> <li> Shtoni një faqeshënues në një ose më shumë koleksione <\/li> <li> Dhe më shumë! <\/li>",
+        "description": "Jemi shumë të lumtur të njoftojmë se tani ju mund të gruponi faqerojtësit nën \"koleksione\"! <br/> <br/> <li> Shtoni sa më shumë koleksione që dëshironi </li> <li> Shtoni një faqeshënues në një ose më shumë koleksione </li> <li> Dhe më shumë! </li>",
         "title": "Koleksionet e faqeshënuesve janë këtu!"
       }
     }
@@ -52,8 +52,8 @@
       "title": "Lëvizja automatike"
     },
     "displaying": "Duke u shfaqur",
-    "exp-tip": "<span>Ndrysho përmbajtjen e shfaqur nën<\/span><br><\/br> <boldSpan>Cilësimet<\/boldSpan> > <boldSpan>Fjalë për fjalë<\/boldSpan>",
-    "exp-tip-no-select": "<span>Shënoni opsionin e shfaqjes së këshillës së veglave dhe zgjidhni opsionin <br><\/br> Përkthimi dhe\/ose Transliterimi<\/span><br><\/br><span> nën <\/span><boldSpan>Cilësimet<\/boldSpan> > <boldSpan>Fjalë për fjalë<\/boldSpan><span>, për të<\/span><br><\/br> <span>aktivizuar këtë veçori.<\/span>",
+    "exp-tip": "<span>Ndrysho përmbajtjen e shfaqur nën</span><br></br> <boldSpan>Cilësimet</boldSpan> > <boldSpan>Fjalë për fjalë</boldSpan>",
+    "exp-tip-no-select": "<span>Shënoni opsionin e shfaqjes së këshillës së veglave dhe zgjidhni opsionin <br></br> Përkthimi dhe/ose Transliterimi</span><br></br><span> nën </span><boldSpan>Cilësimet</boldSpan> > <boldSpan>Fjalë për fjalë</boldSpan><span>, për të</span><br></br> <span>aktivizuar këtë veçori.</span>",
     "experience": "Përvoja",
     "play": "Luaj Audio",
     "playback-normal": "Normale",
@@ -85,7 +85,7 @@
       "verses-range": "Gama e vargjeve",
       "volume-control": "Kontrolli i volumit"
     },
-    "repeat-moved": "Cilësimet e përsëritjes janë zhvendosur te luajtësi audio. Klikoni në <0> <\/0> për t'iu qasur atyre",
+    "repeat-moved": "Cilësimet e përsëritjes janë zhvendosur te luajtësi audio. Klikoni në <0> </0> për t'iu qasur atyre",
     "select-reciter": "Zgjidhni Recitues",
     "speed": "Shpejtësia",
     "title": "Audio"
@@ -117,8 +117,8 @@
   "complete-sign-up": "Plotësoni regjistrimin tuaj",
   "consents": {
     "communication": {
-      "body": "🚀 Mbushni progresin tuaj nëpërmjet njoftimeve të personalizuara <boldSpan> <\/boldSpan> në lidhje me përparimin e qëllimit tuaj, ruajtjen e vijave dhe përmirësimin e përdorimit të veçorive tona aktuale. <br><\/br> <br><\/br> A mund t'ju mbajmë të informuar përmes emailit dhe kanaleve të tjera? Ju keni kontrollin - mos ngurroni t'i rregulloni këto preferenca në çdo kohë në cilësimet e llogarisë tuaj. <br><\/br> <br><\/br> Thjesht zgjidhni \"Lejo\" për rikujtuesit frymëzues <boldSpan> <\/boldSpan> ose \"Jo tani\" për t'i refuzuar.",
-      "header": "Do të donim t'ju ndihmonim të qëndroni <boldSpan> të përkushtuar dhe të qëndrueshëm <\/boldSpan> me Udhëtimin tuaj të Rritjes në Kuran! 📖🌟"
+      "body": "🚀 Mbushni progresin tuaj nëpërmjet njoftimeve të personalizuara <boldSpan> </boldSpan> në lidhje me përparimin e qëllimit tuaj, ruajtjen e vijave dhe përmirësimin e përdorimit të veçorive tona aktuale. <br></br> <br></br> A mund t'ju mbajmë të informuar përmes emailit dhe kanaleve të tjera? Ju keni kontrollin - mos ngurroni t'i rregulloni këto preferenca në çdo kohë në cilësimet e llogarisë tuaj. <br></br> <br></br> Thjesht zgjidhni \"Lejo\" për rikujtuesit frymëzues <boldSpan> </boldSpan> ose \"Jo tani\" për t'i refuzuar.",
+      "header": "Do të donim t'ju ndihmonim të qëndroni <boldSpan> të përkushtuar dhe të qëndrueshëm </boldSpan> me Udhëtimin tuaj të Rritjes në Kuran! 📖🌟"
     }
   },
   "continue": "Vazhdoni",
@@ -139,7 +139,7 @@
   "edit": "Redakto",
   "email-verification": {
     "check-spam": "Nuk e morët emailin e verifikimit? Kontrolloni kutinë tuaj të postës së padëshiruar",
-    "email-sent": "Sapo dërguam një email te <strong> {{email}} <\/strong>",
+    "email-sent": "Sapo dërguam një email te <strong> {{email}} </strong>",
     "email-verification": "Verifikimi me email",
     "resend-email": "Ridërgo email",
     "resend-email-in": "Ridërgo email-in e verifikimit për {{remainingTime}} sek...",
@@ -171,7 +171,7 @@
     "quran-font": "Fonti i Kuranit",
     "quran-font-size": "Madhësia e shkronjave të Kuranit",
     "tajweed": "Texhvidi",
-    "tajweed-desc": "Fonti Tajweed tregon një Mushaf me ngjyrë Tajweed. Mund të lexoni më shumë rreth rregullave të ngjyrave të Tajweed <0>këtu<\/0>",
+    "tajweed-desc": "Fonti Tajweed tregon një Mushaf me ngjyrë Tajweed. Mund të lexoni më shumë rreth rregullave të ngjyrave të Tajweed <0>këtu</0>",
     "tajweed_v4": "Kompleksi King Fahad V4",
     "text_indopak": "IndoPak",
     "text_uthmani": "Osmani",
@@ -179,7 +179,7 @@
   },
   "footer": {
     "description": "Quran.com është një Jariyah Sadakah. Shpresojmë t'ua bëjmë të lehtë të gjithëve leximin, studimin dhe mësimin e Kuranit Fisnik. Kurani Fisnik ka shumë emra duke përfshirë Al-Kuran Al-Kareem, Al-Ketab, Al-Furkan, Al-Maw'itha, Al-Thikr dhe Al-Noor.",
-    "hiring": "Ne po punësojmë! Bashkohuni me ekipin e QuranFoundation dhe kontribuoni në misionin tonë. <link> Apliko tani! <\/link>",
+    "hiring": "Ne po punësojmë! Bashkohuni me ekipin e QuranFoundation dhe kontribuoni në misionin tonë. <link> Apliko tani! </link>",
     "rights": "Të gjitha të drejtat e rezervuara",
     "title": "Lexoni, studioni dhe mësoni Kuranin Fisnik."
   },
@@ -200,11 +200,7 @@
     "description": "Donacionet mujore na ndihmojnë të përmirësojmë Quran.com dhe të mbajmë operacionet, kështu që ne fokusohemi më pak në mbledhjen e fondeve dhe më shumë në krijimin e ndikimit.",
     "title": "Bëhuni një donator mujor"
   },
-<<<<<<< HEAD
   "hear-it-pronounced": "Klikoni fjalët kuranore, dëgjoni shqiptimin",
-=======
-  "hear-it-pronounced": "Klikoni çdo fjalë, dëgjojeni të shqiptuar!",
->>>>>>> 30e08fca
   "help": "Ndihmë",
   "hizb": "Hizb",
   "home": "Shtëpi",
@@ -374,7 +370,7 @@
     "light": "Dritë",
     "sepia": "Sepia",
     "system": "Sistemi",
-    "system-desc": "Tema e sistemit përshtatet automatikisht me cilësimet tuaja të modalitetit dritë\/errësirë"
+    "system-desc": "Tema e sistemit përshtatet automatikisht me cilësimet tuaja të modalitetit dritë/errësirë"
   },
   "to": "tek",
   "tooltip": "Mesazh sugjerues",
@@ -409,7 +405,7 @@
     "voice-search-powered-by": "Kërkimi me zë Mundësuar nga"
   },
   "wbw": "Fjalë Për Fjalë",
-  "wbw-lang-summary": "Burimi i përkthimit fjalë për fjalë: <link> {{source}} <\/link> . Ky burim është i pavarur nga përzgjedhja e përkthimit të vargjeve.",
+  "wbw-lang-summary": "Burimi i përkthimit fjalë për fjalë: <link> {{source}} </link> . Ky burim është i pavarur nga përzgjedhja e përkthimit të vargjeve.",
   "wbw-trans-lang": "Fjalë për fjalë Gjuha",
   "wbw-translation": "Përkthimi fjalë pas fjale",
   "wbw-transliteration": "Përkthimi fjalë për fjalë",

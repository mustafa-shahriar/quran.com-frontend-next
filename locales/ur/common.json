{
  "about": "ہمارے بارے میں",
  "allow": "اجازت دیں۔",
  "and": "اور",
  "announcements": {
    "auth-onboarding": {
      "data-sync": {
        "action": "اگلا",
        "description": "چاہے آپ اپنے فون پر Quran.com استعمال کر رہے ہوں یا اپنے لیپ ٹاپ پر، آپ کے بُک مارکس، آخری پڑھی گئی آیات اور آپ کی ترجیحات دستیاب ہوں گی۔",
<<<<<<< HEAD
        "title": "آپ کا ڈیٹا تمام آلات پر <br><\/br> مطابقت پذیر ہوگا۔"
=======
        "title": "آپ کا ڈیٹا تمام آلات پر <br></br> مطابقت پذیر ہوگا۔"
>>>>>>> bd016057
      },
      "feedback": {
        "action": "ٹھیک ہے، سمجھ گیا۔",
        "description": "Quran.com استعمال کرنے کا شکریہ اور ہمیں <link> feedback.quran.com </link> پر آپ کی رائے سن کر خوشی ہوگی۔",
        "title": "ہم آپ کے خیالات سننا چاہتے ہیں۔"
      },
      "quran-foundation-link": {
        "action": "اگلا",
        "description": "QuranReflect.com تک رسائی کے لیے اپنے Quran.com لاگ ان کا استعمال کریں — ایک خوشحال عالمی کمیونٹی جو قرآن کے تدبر میں مشغول ہے۔",
        "title": "Quran.Foundation ایپس پر اپنا اکاؤنٹ استعمال کریں!"
      },
      "quran-growth-journey": {
        "action": "اگلا",
        "description": "اپنے قرآن پڑھنے کی اسٹریک کو برقرار رکھیں اور نئی عادتیں بناتے ہوئے اپنے اہداف میں ترقی کریں۔",
        "title": "اپنے قرآن کی ترقی کا سفر شروع کریں!"
      },
      "welcome": {
        "action": "دیکھیں نیا کیا ہے۔",
        "title": "Quran.com <br></br> صارف اکاؤنٹ میں خوش آمدید"
      }
    },
    "collections-announcement": {
      "slide-1": {
        "description": "ہمیں یہ اعلان کرتے ہوئے بہت خوشی ہو رہی ہے کہ اب آپ بُک مارکس کو \"کلیکشن\" کے تحت گروپ کر سکتے ہیں! <br/> <br/> <li> جتنے چاہیں مجموعے شامل کریں </li> <li> ایک یا زیادہ مجموعوں میں بک مارک شامل کریں </li> <li> اور مزید! </li>",
        "title": "بُک مارکس کے مجموعے یہاں ہیں!"
      }
    }
  },
  "aria": {
    "change-settings": "سیٹنگز کو تبدیل کریں",
    "drawer-close": "ڈراور بند کریں۔",
    "msg-close": "ميسج بند کریں۔",
    "nav-drawer-open": "نیویگیشن ڈراور کھولیں۔",
    "play-surah": "سورہ {{surahName}} چلائیں",
    "select-lng": "زبان منتخب کریں۔",
    "sidebar-nav-close": "نیویگیشن سائڈبار بند کریں۔"
  },
  "audio": {
    "auto-scroll": {
      "off": "نہیں",
      "on": "ہاں",
      "title": "آٹو سکرول"
    },
    "displaying": "دکھانا",
<<<<<<< HEAD
    "exp-tip": "<span><boldSpan>سیٹنگز<\/boldSpan>  کے تحت دکھائے گئے مواد کو تبدیل کریں<\/span><br><\/br>  > <boldSpan>لفظ بہ لفظ<\/boldSpan>",
    "exp-tip-no-select": "<span>ٹول ٹپ ڈسپلے آپشن کو منتخب کریں اور<br><\/br> <boldSpan>سیٹنگز <\/boldSpan>> <boldSpan>ورڈ بائے ورڈ <\/boldSpan><span>کے تحت<\/span><br> <\/br><span>ترجمہ اور\/یا ترجمہ صوتی آپشن<\/span> کو منتخب کریں،<\/span><br><\/br> <span>اس فیچر کو فعال کرنے کے لیے۔<\/span>",
=======
    "exp-tip": "<span><boldSpan>سیٹنگز</boldSpan>  کے تحت دکھائے گئے مواد کو تبدیل کریں</span><br></br>  > <boldSpan>لفظ بہ لفظ</boldSpan>",
    "exp-tip-no-select": "<span>ٹول ٹپ ڈسپلے آپشن کو منتخب کریں اور<br></br> <boldSpan>سیٹنگز </boldSpan>> <boldSpan>ورڈ بائے ورڈ </boldSpan><span>کے تحت</span><br> </br><span>ترجمہ اور/یا ترجمہ صوتی آپشن</span> کو منتخب کریں،</span><br></br> <span>اس فیچر کو فعال کرنے کے لیے۔</span>",
>>>>>>> bd016057
    "experience": "تجربہ",
    "play": "آڈیو چلائیں۔",
    "playback-normal": "نارمل",
    "playback-speed": "پلے بیک کی رفتار",
    "playback-speed-unit": "x",
    "player": {
      "close-audio-player": "آڈیو پلیئر بند کریں۔",
      "currently-playing": "آپ فی الحال چلا رہے ہیں۔",
      "delay-verse": "آیات کے درمیان وقفہ",
      "download": "ڈاؤن لوڈ کریں",
      "full-surah": "مکمل سورہ",
<<<<<<< HEAD
      "manage-repeat-settings": "ریپیٹ سیٹنگز کا انتظام کریں۔",
=======
      "manage-repeat-settings": "ریپیٹ سیٹنگز کو منظم کریں۔",
>>>>>>> bd016057
      "mismatch": "اگر آپ {{currentReadingChapter}} چلانا چاہتے ہیں تو \"شروع کریں\" پر کلک کریں۔",
      "pause": "روکیں",
      "pause-audio": "آڈیو موقوف کریں۔",
      "play": "چلائیں۔",
      "play-audio": "آڈیو چلائیں۔",
      "play-range": "پلے رینج",
      "previous-ayah": "پچھلی آیت",
      "repeat-1-verse": "تکرار روکیں",
      "repeat-settings": "تکرار کی سیٹنگز",
      "repeat-verse": "ہر آیت کو دہرائیں۔",
<<<<<<< HEAD
      "search-verse": "آیت تلاش کریں۔",
=======
      "search-verse": "آیت سرچ کریں۔",
>>>>>>> bd016057
      "single-verse": "واحد آیت",
      "start-over": "دوبارہ شروع کریں۔",
      "start-playing": "چلانا شروع کریں۔",
      "stop-repeating": "دہرانا بند کریں۔",
      "times": "مرتبہ",
      "verses-range": "آیات کا مجموعہ",
      "volume-control": "آواز کا کنٹرول"
    },
    "repeat-moved": "دہرائی جانے والی ترتیبات آڈیو پلیئر میں منتقل ہو گئی ہیں۔ ان تک رسائی کے لیے <0> </0> آئیکن پر کلک کریں۔",
    "select-reciter": "قاری منتخب کریں.",
    "speed": "رفتار",
    "title": "آڈیو"
  },
  "ayah": "آیت",
  "ayahs": "آیات",
  "beta": "بیٹا",
  "bookmark": "بک مارک",
  "bookmarked": "بک مارک ہو گیا۔",
  "both": "دونوں",
  "cancel": "منسوخ کریں۔",
  "click-here": "یہاں کلک کریں",
  "close": "بند کریں",
  "command-bar": {
    "navigations": "نیویگیشن",
    "no-nav-results": "کوئی نیویگیشن نتائج نہیں ہیں۔",
    "placeholder": "آپ کیا پڑھنا چاہتے ہیں؟",
    "powered-by": "وائس سرچ Tarteel.ai کے ذریعے چلتی ہے",
    "recent-navigations": "حالیہ نیویگیشنز",
    "search-by-voice": "آواز کے ذریعے سرچ کریں۔",
    "try-navigating": "تک نیویگیٹ کرنے کی کوشش کریں۔"
  },
  "community": {
    "cta": "کمیونٹی میں شامل ہوں۔",
    "header": "مسلم بلڈرز اور ٹیکنالوجسٹ کی QDC کمیونٹی میں شامل ہوں۔",
    "sub-header": "Quran.com Discord پر سائن اپ کریں تاکہ آپ اسلامی ٹیکنالوجی بنانے والی نمایاں کمیونٹی کے ساتھ حصہ لے سکیں اور تعاون کر سکیں۔",
    "title": "کمیونٹی"
  },
  "complete-sign-up": "اپنی رجسٹریشن مکمل کریں۔",
  "consents": {
    "communication": {
      "body": "🚀 اپنی پیش رفت کو اہداف کی پیشرفت  کی <boldSpan> پرسنلائزڈ </boldSpan> کے ذریعے سپرچارج کریں۔اسٹریکس کو برقرار رکھیں، اور ہماری موجودہ خصوصیات کے استعمال کو بہتر بنائیں۔ <br></br> <br></br> کیا ہم آپ کو ای میل اور دوسرے چینلز کے ذریعے باخبر رکھ سکتے ہیں؟ آپ کنٹرول میں ہیں – اپنے اکاؤنٹ کی سیٹنگز  میں کسی بھی وقت ان ترجیحات کو بلا جھجھک ایڈجسٹ کریں۔ <br></br> <br></br> <boldSpan> حوصلہ افزا یاد دہانیوں کے لیے بس 'اجازت دیں' کو منتخب کریں </boldSpan> یا مسترد کرنے کے لیے 'ابھی نہیں'۔",
      "header": "ہم آپ کی قرآن کی ترقی کے سفر میں آپ کے <boldSpan>عزم اور مستقل مزاجی</boldSpan>کو برقرار رکھنے میں مدد کرنا چاہیں گے ! 📖🌟"
    }
  },
  "continue": "جاری رکھیں",
  "copied": "کاپی ہو گیا۔",
  "copied-to-clipboard": "کلپ بورڈ پر کاپی ہو گیا۔",
  "copy": "کاپی",
  "counter": {
    "decrease": "کمی",
    "increase": "اضافہ"
  },
  "default-description": "قرآن کو کئی زبانوں میں ایک سادہ اور آسان انٹرفیس میں ترجمہ کیا گیا ہے۔",
<<<<<<< HEAD
  "delete": "حذف کریں۔",
=======
  "delete": "ڈلیٹ کریں۔",
>>>>>>> bd016057
  "developers": "ڈویلپرز",
  "display": "ڈسپلے",
  "donate": "عطیہ کریں۔",
  "donate_monthly": "ماہانہ عطیہ کریں۔",
  "donate_once": "ایک بار عطیہ کریں۔",
  "edit": "ایڈٹ کریں",
  "email-verification": {
    "check-spam": "تصدیقی ای میل موصول نہیں ہوا؟ اپنا اسپام ان باکس چیک کریں۔",
<<<<<<< HEAD
    "email-sent": "ہم نے ابھی ابھی <strong> {{email}} <\/strong> پر ایک ای میل بھیجی ہے۔",
=======
    "email-sent": "ہم نے ابھی ابھی <strong> {{email}} </strong> پر ایک ای میل بھیجی ہے۔",
>>>>>>> bd016057
    "email-verification": "ای میل کی توثیق",
    "resend-email": "ای میل دوبارہ بھیجیں",
    "resend-email-in": "توثیقی ای میل {{remainingTime}} سیکنڈ میں دوبارہ بھیجیں...",
    "verify-code": "کوڈ کی تصدیق کریں"
  },
  "error": {
    "bookmark-sync": "بک مارک مطابقت پذیر نہیں ہے۔",
    "email-login-fail": "ای میل کے ساتھ لاگ ان ناکام ہو گیا۔ براہ کرم دوبارہ کوشش کریں",
    "general": "کچھ غلط ہو گیا. دوبارہ کوشش کریں.",
    "offline": "ایسا لگتا ہے کہ آپ کا کنکشن ٹوٹ گیا ہے۔ براہ کرم اسے چیک کریں اور دوبارہ کوشش کریں۔",
    "pref-persist-fail": "آپ کی ترتیبات کو کلاؤڈ کے ساتھ مطابقت پذیر کرنے میں ناکامی ہوئی۔۔"
  },
  "feedback": "رائے",
  "fonts": {
    "15_lines": "15 ستری",
    "16_lines": "16 ستری",
    "code_v1": "کنگ فہد کمپلیکس V1",
    "code_v2": "کنگ فہد کمپلیکس V2",
    "font-size": "فونٹ سائز",
    "lines": "سطریں",
    "qcf-desc": "کنگ فہد کمپلیکس (V1 اور V2) کے فونٹس اعلیٰ معیار فراہم کے ہیں لیکن لوڈ ہونے میں زیادہ وقت لیتے ہیں۔",
    "qpc_uthmani_hafs": "QPC عثمانی حفص",
    "quran-font": "قرآن کا فونٹ",
    "tajweed": "تجوید",
<<<<<<< HEAD
    "tajweed-desc": "تجوید فونٹ ایک تجوید رنگ والا مصحف دکھاتا ہے۔ آپ تجوید کے رنگ کے قواعد کے بارے میں مزید پڑھ سکتے ہیں <0>یہاں<\/0>۔",
=======
    "tajweed-desc": "تجوید فونٹ ایک تجوید رنگ والا مصحف دکھاتا ہے۔ آپ تجوید کے رنگ کے قواعد کے بارے میں مزید پڑھ سکتے ہیں <0>یہاں</0>۔",
>>>>>>> bd016057
    "text_indopak": "انڈو پاک",
    "text_uthmani": "عثمانی"
  },
  "footer": {
    "description": "Quran.com ایک صدقہ جاریہ ہے۔ ہم امید کرتے ہیں کہ سب کے لیے قرآن پاک پڑھنا، مطالعہ کرنا، اور سیکھنا آسان ہو جائے۔ قرآن پاک کے بہت سے نام ہیں جن میں القرآن الكريم، الکتاب، الفرقان، الموعظة، الذکر، اور النور شامل ہیں۔",
<<<<<<< HEAD
    "hiring": "ہم بھرتی کر رہے ہیں! قرآن فاؤنڈیشن ٹیم میں شامل ہوں اور ہمارے مشن میں اپنا حصہ ڈالیں۔ <link> ابھی اپلائی کریں! <\/link>",
=======
    "hiring": "ہم بھرتی کر رہے ہیں! قرآن فاؤنڈیشن ٹیم میں شامل ہوں اور ہمارے مشن میں اپنا حصہ ڈالیں۔ <link> ابھی اپلائی کریں! </link>",
>>>>>>> bd016057
    "rights": "جملہ حقوق محفوظ ہیں",
    "title": "قرآن كريم پڑھیں، مطالعہ کریں اور سیکھیں۔"
  },
  "form": {
    "body": "متن",
    "code": "تصدیقی کوڈ",
    "email": "ای میل",
    "firstName": "پہلا نام",
    "lastName": "آخری نام",
    "title": "عنوان"
  },
  "from": "سے",
  "fundraising-sticky-banner": {
    "cta": "عطیہ کریں۔",
    "title": "بہترین دنوں کے دوران دیں!"
  },
  "fundraising": {
    "description": "ماہانہ عطیات قرآن ڈاٹ کام کو بہتر بنانے اور آپریشنز کو برقرار رکھنے میں ہماری مدد کرتے ہیں تاکہ ہم فنڈ ریزنگ پر کم اور اثر پیدا کرنے پر زیادہ توجہ دیں۔",
    "title": "ماہانہ ڈونر بنیں۔"
  },
  "help": "مدد",
  "hizb": "حزب",
  "home": "ہوم",
  "hours": "گھنٹے",
  "inline": "ان لائن",
  "input": {
    "clear": "کلئیر"
  },
  "juz": "پارہ",
  "language": "زبان",
  "languages": "زبانیں",
  "learn-more": " مزيد جانیے",
<<<<<<< HEAD
  "learning-plans": "سیکھنے کے منصوبے",
=======
  "learning-plans": "سیکھنے کے پلانز",
>>>>>>> bd016057
  "less": "کم",
  "loading": "لوڈ ہو رہا ہے۔",
  "login": "لاگ ان",
  "logout": "لاگ آوٹ",
  "meccan": "مکی",
  "medinan": "مدنی",
  "menu": "مینو",
  "minutes": "منٹس",
  "mobile-apps": "موبائل ایپس",
  "mode": "موڈ",
  "more": "مزید",
  "my-learning-plans": "میرے سیکھنے کے پلانز",
  "navigate": "نیویگیٹ کریں۔",
  "network": "نیٹ ورک",
  "new": "نیا!",
  "newest": "تازہ ترین",
  "next": "اگلا",
  "next-ayah": "اگلی آیت",
  "no": "نہیں",
  "no-notifications": "ابھی تک کوئی نوٹیفکیشن نہیں ہے۔",
  "none": "کچھ نہیں۔",
  "not-now": "ابھی نہیں",
  "notes": {
    "title": "میرے نوٹس اور تدبرات۔"
  },
  "notification-settings": "نوٹیفکیشن سیٹنگز",
  "notification": {
    "mark-all-as-read": "سب کو پڑھا ہوا شمار کریں",
    "mark-as-read": "پڑھا ہوا نشان زد کریں۔"
  },
  "notifications": "نوٹیفکیشنز",
  "off": "آف",
  "oldest": "قدیم ترین",
  "on": "آن",
  "page": "صفحہ",
  "pages": "صفحات",
<<<<<<< HEAD
  "pagination-summary": "{{currentResultNumber}} - {{endOfResultNumber}} کی {{totalNumberOfResults}} تلاش کے نتائج",
=======
  "pagination-summary": "{{currentResultNumber}} - {{endOfResultNumber}} کی {{totalNumberOfResults}} سرچ کے نتائج",
>>>>>>> bd016057
  "pbuh": "صلى الله عليه وسلم",
  "popular-links": "مشہور لنکس",
  "popup": {
    "footnote": "ماہانہ عطیات ہمیں فنڈ ریزنگ پر کم توجہ دینے کا موقع فراہم کرتے ہیں۔",
    "text-1": "ہم دنیا کو قرآن کی تعلیمات اور ٹیکنالوجی مفت فراہم کرنے کے لیے پرعزم ہیں۔",
    "text-2": "صدقہ جاریہ (صدقہ جاریہ) کا بہترین موقع۔ ماہانہ (یا ایک بار) ڈونر کے طور پر اپنی آخرت میں سرمایہ کاری کریں۔",
    "title": "بہترین دنوں کے دوران دیں!"
  },
  "powered-by": "کے ذریعے چلایا گیا",
  "prepare-hearts": {
    "cta": "مزيد جانیے",
    "title": "رمضان کے بعد بھی جاری رکھیں!"
  },
  "prev": "پچھلا",
  "previous-ayah": "پچھلی آیت",
  "privacy": "رازداری",
  "product-updates": "پروڈکٹ اپڈیٹس",
  "profile": "پروفائل",
  "q-reflect": "QuranReflect",
  "quran-com": "Quran.com",
  "quran-radio": "قرآن ریڈیو",
  "reading-history": "پڑھائ کی ہسٹری",
  "reading-preference": {
    "reading": "قرائت",
    "translation": "ترجمہ"
  },
  "recitation": "تلاوت",
  "reciter": "قاری",
<<<<<<< HEAD
  "reciter-summary": "لفظ بہ لفظ قاری: <span> {{reciterName}} <\/span> ۔ کسی لفظ کی تلاوت سننے کے لیے اس پر کلک کریں۔",
=======
  "reciter-summary": "لفظ بہ لفظ قاری: <span> {{reciterName}} </span> ۔ کسی لفظ کی تلاوت سننے کے لیے اس پر کلک کریں۔",
>>>>>>> bd016057
  "reciters": "قراء",
  "reflect": "تدبر کریں۔",
  "reflections": "تدبرات",
  "remove": "ہٹا دیں۔",
  "rename": "نام تبدیل کریں۔",
  "retry": "دوبارہ کوشش کریں۔",
  "revelation_order": "نزول کی ترتیب",
  "rub": "ربع الحزب",
<<<<<<< HEAD
  "save": "محفوظ کریں۔",
  "save-to-collection": "مجموعہ میں سيو کریں۔",
=======
  "save": "سیو کریں۔",
  "save-to-collection": "کلیکشن میں سيو کریں۔",
>>>>>>> bd016057
  "search-for": "'{{searchQuery}}' سرچ کریں",
  "search-results": "{{count}} سرچ  کے نتائج",
  "search": {
    "filters": "فلٹرز",
    "hint": "سرچ کرنے کی کوشش کریں۔",
    "jump-to": "پر جائیں",
    "no-results": "کوئی نتائج نہیں ملے",
    "no-results-suggestion": "\"{{searchQuery}}\" کے لیے کوئی مماثل سرچ کے نتائج نہیں مل سکے۔ براہ کرم کسی مختلف کلیدی لفظ کے ساتھ دوبارہ سرچ کریں۔",
    "popular": "مقبول سرچز",
    "recent": "حالیہ سرچز۔",
    "results": "نتائج",
    "show-all": "تمام نتائج دکھائیں۔",
    "switch-mode": "ایڈوانس سرچ پر جائیں۔",
    "title": "سرچ"
  },
  "seconds": "سیکنڈز",
  "settings": {
    "no-tafsir-selected": "کوئی تفسیر منتخب نہیں کی گی۔۔",
    "no-translation-selected": "کوئی ترجمہ منتخب نہیں کیا گیا۔",
    "reading-experience": "پڑھنے کا تجربہ",
    "reset-cta": "سیٹنگز ری سیٹ کریں",
    "reset-notif": "آپ کی سیٹنگز کو ڈیفالٹ پر ری سیٹ کر دیا گیا ہے۔",
<<<<<<< HEAD
    "search-reciter": "قاری تلاش کریں۔",
    "search-tafsirs": "تفاسیر تلاش کریں۔",
    "search-translations": "ترجمہ تلاش کریں۔",
=======
    "search-reciter": "قاری سرچ کریں۔",
    "search-tafsirs": "تفاسیر سرچ کریں۔",
    "search-translations": "ترجمہ سرچ کریں۔",
>>>>>>> bd016057
    "selected-reciter": "موجودہ قاری",
    "selected-tafsirs": "موجودہ تفاسیر",
    "selected-translations": "منتخب ترجمے",
    "show-tooltip-when-playing-audio": "آڈیو چلاتے وقت ٹول ٹِپ دکھائیں۔",
    "title": "سیٹنگز",
<<<<<<< HEAD
    "tooltip-playing-audio-helper": "آیت چلاتے ہوئے لفظ کا ترجمہ\/تلفظ دکھائیں.",
=======
    "tooltip-playing-audio-helper": "آیت چلاتے ہوئے لفظ کا ترجمہ/تلفظ دکھائیں.",
>>>>>>> bd016057
    "value-and-other": "{{value}} ، اور {{othersCount}} دیگر",
    "value-and-others": "{{value}} ، اور {{othersCount}} دیگر",
    "wbw-helper": "ترجمہ یا نقل حرفی کو براہ راست لفظ کے نیچے دکھائیں۔",
    "word-tooltip-helper": "لفظ کو ہوور کرتے یا کلک کرتے وقت ترجمہ یا نقل حرفی دکھائیں۔"
  },
  "share": "شئیر کریں",
  "shared": "لنک کلپ بورڈ پر کاپی کر دیا گیا!",
  "show-more": "مزید دکھائیں",
  "sidebar": {
<<<<<<< HEAD
    "search-hizb": "حزب تلاش کریں۔",
    "search-juz": "سپارہ تلاش کریں۔",
    "search-page": "صفحہ تلاش کریں۔",
    "search-surah": "سورہ تلاش کریں۔",
=======
    "search-hizb": "حزب سرچ کریں۔",
    "search-juz": "پارہ سرچ کریں۔",
    "search-page": "صفحہ سرچ کریں۔",
    "search-surah": "سورہ سرچ کریں۔",
>>>>>>> bd016057
    "try-navigating-with": "ٹپ: اس کے ساتھ نیویگیٹ کرنے کی کوشش کریں۔"
  },
  "sitemap": "سائٹ کا نقشہ",
  "sort": {
    "ascending": "صعودی",
    "by": "ترتیب دیں بذریعہ",
    "descending": "نزولی"
  },
  "style": "انداز",
  "submit": "جمع کرائیں",
  "subscribe": "سبسکرائب",
  "subscribed": "سبسکرائبڈ",
  "surah": "سورہ",
  "tafsir": {
    "font-size": "تفسیر فونٹ سائز",
    "group-message": "آپ {{from}} سے {{to}} آیات کے گروپ کی تفسیر پڑھ رہے ہیں",
    "no-text": "موجودہ آیت کے لیے {{tafsirName}} دستیاب نہیں ہے۔",
    "surah": "تفسیر سورہ",
    "tafsir-desc": "سورہ {{surahName} {{tafsirName}} کی آیت {{verseNumber}} کے لیے {{surahName}}",
    "tafsirs-desc": "سورہ {{surahName}} سورہ {{ayahNumber}} کی مختلف تفسیریں معتبر علماء کے ذریعہ پڑھیں",
    "title": "تفسیر"
  },
  "tarteel": {
    "app": "ترتیل ایپ",
    "name": "tarteel.ai"
  },
  "theme": "تھیم",
  "themes": {
    "auto": "آٹو",
    "dark": "رات",
    "light": "دن",
    "sepia": "سیپیا",
    "system": "سسٹم",
    "system-desc": "سسٹم تھیم خود بخود آپ کی لائٹ/ڈارک موڈ سیٹنگز کو اپناتا ہے۔"
  },
  "to": "تک",
  "tooltip": "ٹول ٹِپ",
  "tooltip-trans-lang": "ٹول ٹپ زبان",
  "trans-lang": "ترجمہ کی زبان",
  "translation": "ترجمہ",
  "translations": "ترجمے",
  "transliteration": "رومن اردو",
  "type": "قسم",
  "undo": "واپس لیں",
  "validation": {
    "invalid-email": "{{field}} درست ای میل ہونا ضروری ہے۔",
    "invalid-field": "براہ کرم درست {{field}} قيمت درج کریں۔",
    "maximum-length": "{{field}} {{value}} حروف سے زیادہ نہیں ہو سکتا",
    "minimum-length": "{{field}} کم از کم {{value}} حروف کا ہونا چاہیے۔",
    "required-field": "{{field}} ضروری ہے۔"
  },
  "verse": "آیت",
  "verse-bookmark-removed": "آیت کا بک مارک ہٹا دیا گیا ہے!",
  "verse-bookmarked": "آیت کا بک مارک سيو كر دیا گیا ہے!!",
  "verses": "آیات",
  "view": "دیکھیں",
  "voice": {
    "ask-permission": "براہ کرم وائس سرچ شروع کرنے کے لیے مائیکروفون کی اجازت کو فعال کریں۔",
    "error": "ایک خامی پیش آگئی ہے. کچھ دیر بعد دوبارہ کوشش کریں. یا ڈاؤن لوڈ کریں۔",
    "no-permission": "ایسا لگتا ہے کہ آپ کے پاس مائیکروفون کی اجازتیں فعال نہیں ہیں۔ براہ کرم مائیکروفون کی اجازتوں کو فعال کریں اور دوبارہ کوشش کریں یا ڈاؤن لوڈ کریں",
    "not-supported": "ایسا لگتا ہے کہ آپ کا براؤزر مائیکروفون کو سپورٹ نہیں کرتا ہے۔ براہ کرم مختلف براؤزر آزمائیں یا ڈاؤن لوڈ کریں۔",
    "suggest": "براہ کرم تلاوت شروع کریں اور آپ کی آیت ظاہر ہو جائے گی۔",
    "suggest-subtitle": "کوئی بھی آیت عربی میں پڑھیں، اور آیت ظاہر ہو جائے گی۔",
    "suggest-title": "ابھی تلاوت کریں۔",
    "voice-search-powered-by": "وائس سرچ پاورڈ بائی"
  },
  "wbw": "لفظ بہ لفظ",
<<<<<<< HEAD
  "wbw-lang-summary": "لفظ بہ لفظ ترجمہ ماخذ: <link> {{source}} <\/link> ۔ یہ ماخذ آیت کے ترجمے کے انتخاب سے آزاد ہے۔",
=======
  "wbw-lang-summary": "لفظ بہ لفظ ترجمہ ماخذ: <link> {{source}} </link> ۔ یہ ماخذ آیت کے ترجمے کے انتخاب سے آزاد ہے۔",
>>>>>>> bd016057
  "wbw-trans-lang": "لفظ بہ لفظ ترجمہ کی زبان",
  "wbw-translation": "لفظ بہ لفظ ترجمہ",
  "wbw-transliteration": "لفظ بہ لفظ نقل حرفی",
  "word-click": {
    "no-audio": "کوئی آڈیو نہیں۔",
    "play-audio": "آڈیو چلائیں۔",
    "title": "ورڈ کلک"
  },
  "word-tooltip": "لفظ کے اوپر",
  "yes": "جی ہاں"
}<|MERGE_RESOLUTION|>--- conflicted
+++ resolved
@@ -7,11 +7,7 @@
       "data-sync": {
         "action": "اگلا",
         "description": "چاہے آپ اپنے فون پر Quran.com استعمال کر رہے ہوں یا اپنے لیپ ٹاپ پر، آپ کے بُک مارکس، آخری پڑھی گئی آیات اور آپ کی ترجیحات دستیاب ہوں گی۔",
-<<<<<<< HEAD
-        "title": "آپ کا ڈیٹا تمام آلات پر <br><\/br> مطابقت پذیر ہوگا۔"
-=======
         "title": "آپ کا ڈیٹا تمام آلات پر <br></br> مطابقت پذیر ہوگا۔"
->>>>>>> bd016057
       },
       "feedback": {
         "action": "ٹھیک ہے، سمجھ گیا۔",
@@ -56,13 +52,8 @@
       "title": "آٹو سکرول"
     },
     "displaying": "دکھانا",
-<<<<<<< HEAD
-    "exp-tip": "<span><boldSpan>سیٹنگز<\/boldSpan>  کے تحت دکھائے گئے مواد کو تبدیل کریں<\/span><br><\/br>  > <boldSpan>لفظ بہ لفظ<\/boldSpan>",
-    "exp-tip-no-select": "<span>ٹول ٹپ ڈسپلے آپشن کو منتخب کریں اور<br><\/br> <boldSpan>سیٹنگز <\/boldSpan>> <boldSpan>ورڈ بائے ورڈ <\/boldSpan><span>کے تحت<\/span><br> <\/br><span>ترجمہ اور\/یا ترجمہ صوتی آپشن<\/span> کو منتخب کریں،<\/span><br><\/br> <span>اس فیچر کو فعال کرنے کے لیے۔<\/span>",
-=======
     "exp-tip": "<span><boldSpan>سیٹنگز</boldSpan>  کے تحت دکھائے گئے مواد کو تبدیل کریں</span><br></br>  > <boldSpan>لفظ بہ لفظ</boldSpan>",
     "exp-tip-no-select": "<span>ٹول ٹپ ڈسپلے آپشن کو منتخب کریں اور<br></br> <boldSpan>سیٹنگز </boldSpan>> <boldSpan>ورڈ بائے ورڈ </boldSpan><span>کے تحت</span><br> </br><span>ترجمہ اور/یا ترجمہ صوتی آپشن</span> کو منتخب کریں،</span><br></br> <span>اس فیچر کو فعال کرنے کے لیے۔</span>",
->>>>>>> bd016057
     "experience": "تجربہ",
     "play": "آڈیو چلائیں۔",
     "playback-normal": "نارمل",
@@ -74,11 +65,7 @@
       "delay-verse": "آیات کے درمیان وقفہ",
       "download": "ڈاؤن لوڈ کریں",
       "full-surah": "مکمل سورہ",
-<<<<<<< HEAD
-      "manage-repeat-settings": "ریپیٹ سیٹنگز کا انتظام کریں۔",
-=======
       "manage-repeat-settings": "ریپیٹ سیٹنگز کو منظم کریں۔",
->>>>>>> bd016057
       "mismatch": "اگر آپ {{currentReadingChapter}} چلانا چاہتے ہیں تو \"شروع کریں\" پر کلک کریں۔",
       "pause": "روکیں",
       "pause-audio": "آڈیو موقوف کریں۔",
@@ -89,11 +76,7 @@
       "repeat-1-verse": "تکرار روکیں",
       "repeat-settings": "تکرار کی سیٹنگز",
       "repeat-verse": "ہر آیت کو دہرائیں۔",
-<<<<<<< HEAD
-      "search-verse": "آیت تلاش کریں۔",
-=======
       "search-verse": "آیت سرچ کریں۔",
->>>>>>> bd016057
       "single-verse": "واحد آیت",
       "start-over": "دوبارہ شروع کریں۔",
       "start-playing": "چلانا شروع کریں۔",
@@ -147,11 +130,7 @@
     "increase": "اضافہ"
   },
   "default-description": "قرآن کو کئی زبانوں میں ایک سادہ اور آسان انٹرفیس میں ترجمہ کیا گیا ہے۔",
-<<<<<<< HEAD
-  "delete": "حذف کریں۔",
-=======
   "delete": "ڈلیٹ کریں۔",
->>>>>>> bd016057
   "developers": "ڈویلپرز",
   "display": "ڈسپلے",
   "donate": "عطیہ کریں۔",
@@ -160,11 +139,7 @@
   "edit": "ایڈٹ کریں",
   "email-verification": {
     "check-spam": "تصدیقی ای میل موصول نہیں ہوا؟ اپنا اسپام ان باکس چیک کریں۔",
-<<<<<<< HEAD
-    "email-sent": "ہم نے ابھی ابھی <strong> {{email}} <\/strong> پر ایک ای میل بھیجی ہے۔",
-=======
     "email-sent": "ہم نے ابھی ابھی <strong> {{email}} </strong> پر ایک ای میل بھیجی ہے۔",
->>>>>>> bd016057
     "email-verification": "ای میل کی توثیق",
     "resend-email": "ای میل دوبارہ بھیجیں",
     "resend-email-in": "توثیقی ای میل {{remainingTime}} سیکنڈ میں دوبارہ بھیجیں...",
@@ -189,21 +164,13 @@
     "qpc_uthmani_hafs": "QPC عثمانی حفص",
     "quran-font": "قرآن کا فونٹ",
     "tajweed": "تجوید",
-<<<<<<< HEAD
-    "tajweed-desc": "تجوید فونٹ ایک تجوید رنگ والا مصحف دکھاتا ہے۔ آپ تجوید کے رنگ کے قواعد کے بارے میں مزید پڑھ سکتے ہیں <0>یہاں<\/0>۔",
-=======
     "tajweed-desc": "تجوید فونٹ ایک تجوید رنگ والا مصحف دکھاتا ہے۔ آپ تجوید کے رنگ کے قواعد کے بارے میں مزید پڑھ سکتے ہیں <0>یہاں</0>۔",
->>>>>>> bd016057
     "text_indopak": "انڈو پاک",
     "text_uthmani": "عثمانی"
   },
   "footer": {
     "description": "Quran.com ایک صدقہ جاریہ ہے۔ ہم امید کرتے ہیں کہ سب کے لیے قرآن پاک پڑھنا، مطالعہ کرنا، اور سیکھنا آسان ہو جائے۔ قرآن پاک کے بہت سے نام ہیں جن میں القرآن الكريم، الکتاب، الفرقان، الموعظة، الذکر، اور النور شامل ہیں۔",
-<<<<<<< HEAD
-    "hiring": "ہم بھرتی کر رہے ہیں! قرآن فاؤنڈیشن ٹیم میں شامل ہوں اور ہمارے مشن میں اپنا حصہ ڈالیں۔ <link> ابھی اپلائی کریں! <\/link>",
-=======
     "hiring": "ہم بھرتی کر رہے ہیں! قرآن فاؤنڈیشن ٹیم میں شامل ہوں اور ہمارے مشن میں اپنا حصہ ڈالیں۔ <link> ابھی اپلائی کریں! </link>",
->>>>>>> bd016057
     "rights": "جملہ حقوق محفوظ ہیں",
     "title": "قرآن كريم پڑھیں، مطالعہ کریں اور سیکھیں۔"
   },
@@ -236,11 +203,7 @@
   "language": "زبان",
   "languages": "زبانیں",
   "learn-more": " مزيد جانیے",
-<<<<<<< HEAD
-  "learning-plans": "سیکھنے کے منصوبے",
-=======
   "learning-plans": "سیکھنے کے پلانز",
->>>>>>> bd016057
   "less": "کم",
   "loading": "لوڈ ہو رہا ہے۔",
   "login": "لاگ ان",
@@ -277,11 +240,7 @@
   "on": "آن",
   "page": "صفحہ",
   "pages": "صفحات",
-<<<<<<< HEAD
-  "pagination-summary": "{{currentResultNumber}} - {{endOfResultNumber}} کی {{totalNumberOfResults}} تلاش کے نتائج",
-=======
   "pagination-summary": "{{currentResultNumber}} - {{endOfResultNumber}} کی {{totalNumberOfResults}} سرچ کے نتائج",
->>>>>>> bd016057
   "pbuh": "صلى الله عليه وسلم",
   "popular-links": "مشہور لنکس",
   "popup": {
@@ -310,11 +269,7 @@
   },
   "recitation": "تلاوت",
   "reciter": "قاری",
-<<<<<<< HEAD
-  "reciter-summary": "لفظ بہ لفظ قاری: <span> {{reciterName}} <\/span> ۔ کسی لفظ کی تلاوت سننے کے لیے اس پر کلک کریں۔",
-=======
   "reciter-summary": "لفظ بہ لفظ قاری: <span> {{reciterName}} </span> ۔ کسی لفظ کی تلاوت سننے کے لیے اس پر کلک کریں۔",
->>>>>>> bd016057
   "reciters": "قراء",
   "reflect": "تدبر کریں۔",
   "reflections": "تدبرات",
@@ -323,13 +278,8 @@
   "retry": "دوبارہ کوشش کریں۔",
   "revelation_order": "نزول کی ترتیب",
   "rub": "ربع الحزب",
-<<<<<<< HEAD
-  "save": "محفوظ کریں۔",
-  "save-to-collection": "مجموعہ میں سيو کریں۔",
-=======
   "save": "سیو کریں۔",
   "save-to-collection": "کلیکشن میں سيو کریں۔",
->>>>>>> bd016057
   "search-for": "'{{searchQuery}}' سرچ کریں",
   "search-results": "{{count}} سرچ  کے نتائج",
   "search": {
@@ -352,25 +302,15 @@
     "reading-experience": "پڑھنے کا تجربہ",
     "reset-cta": "سیٹنگز ری سیٹ کریں",
     "reset-notif": "آپ کی سیٹنگز کو ڈیفالٹ پر ری سیٹ کر دیا گیا ہے۔",
-<<<<<<< HEAD
-    "search-reciter": "قاری تلاش کریں۔",
-    "search-tafsirs": "تفاسیر تلاش کریں۔",
-    "search-translations": "ترجمہ تلاش کریں۔",
-=======
     "search-reciter": "قاری سرچ کریں۔",
     "search-tafsirs": "تفاسیر سرچ کریں۔",
     "search-translations": "ترجمہ سرچ کریں۔",
->>>>>>> bd016057
     "selected-reciter": "موجودہ قاری",
     "selected-tafsirs": "موجودہ تفاسیر",
     "selected-translations": "منتخب ترجمے",
     "show-tooltip-when-playing-audio": "آڈیو چلاتے وقت ٹول ٹِپ دکھائیں۔",
     "title": "سیٹنگز",
-<<<<<<< HEAD
-    "tooltip-playing-audio-helper": "آیت چلاتے ہوئے لفظ کا ترجمہ\/تلفظ دکھائیں.",
-=======
     "tooltip-playing-audio-helper": "آیت چلاتے ہوئے لفظ کا ترجمہ/تلفظ دکھائیں.",
->>>>>>> bd016057
     "value-and-other": "{{value}} ، اور {{othersCount}} دیگر",
     "value-and-others": "{{value}} ، اور {{othersCount}} دیگر",
     "wbw-helper": "ترجمہ یا نقل حرفی کو براہ راست لفظ کے نیچے دکھائیں۔",
@@ -380,17 +320,10 @@
   "shared": "لنک کلپ بورڈ پر کاپی کر دیا گیا!",
   "show-more": "مزید دکھائیں",
   "sidebar": {
-<<<<<<< HEAD
-    "search-hizb": "حزب تلاش کریں۔",
-    "search-juz": "سپارہ تلاش کریں۔",
-    "search-page": "صفحہ تلاش کریں۔",
-    "search-surah": "سورہ تلاش کریں۔",
-=======
     "search-hizb": "حزب سرچ کریں۔",
     "search-juz": "پارہ سرچ کریں۔",
     "search-page": "صفحہ سرچ کریں۔",
     "search-surah": "سورہ سرچ کریں۔",
->>>>>>> bd016057
     "try-navigating-with": "ٹپ: اس کے ساتھ نیویگیٹ کرنے کی کوشش کریں۔"
   },
   "sitemap": "سائٹ کا نقشہ",
@@ -458,11 +391,7 @@
     "voice-search-powered-by": "وائس سرچ پاورڈ بائی"
   },
   "wbw": "لفظ بہ لفظ",
-<<<<<<< HEAD
-  "wbw-lang-summary": "لفظ بہ لفظ ترجمہ ماخذ: <link> {{source}} <\/link> ۔ یہ ماخذ آیت کے ترجمے کے انتخاب سے آزاد ہے۔",
-=======
   "wbw-lang-summary": "لفظ بہ لفظ ترجمہ ماخذ: <link> {{source}} </link> ۔ یہ ماخذ آیت کے ترجمے کے انتخاب سے آزاد ہے۔",
->>>>>>> bd016057
   "wbw-trans-lang": "لفظ بہ لفظ ترجمہ کی زبان",
   "wbw-translation": "لفظ بہ لفظ ترجمہ",
   "wbw-transliteration": "لفظ بہ لفظ نقل حرفی",

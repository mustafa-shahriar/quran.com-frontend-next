{
  "about": "ہمارے بارے میں",
  "allow": "اجازت دیں۔",
  "and": "اور",
  "announcements": {
    "auth-onboarding": {
      "data-sync": {
        "action": "اگلا",
        "description": "چاہے آپ اپنے فون پر Quran.com استعمال کر رہے ہوں یا اپنے لیپ ٹاپ پر، آپ کے بُک مارکس، آخری پڑھی گئی آیات اور آپ کی ترجیحات دستیاب ہوں گی۔",
        "title": "آپ کا ڈیٹا تمام آلات پر <br><\/br> مطابقت پذیر ہوگا۔"
      },
      "feedback": {
        "action": "ٹھیک ہے، سمجھ گیا۔",
        "description": "Quran.com استعمال کرنے کا شکریہ اور ہمیں <link> feedback.quran.com <\/link> پر آپ کی رائے سن کر خوشی ہوگی۔",
        "title": "ہم آپ کے خیالات سننا چاہتے ہیں۔"
      },
      "quran-foundation-link": {
        "action": "اگلا",
        "description": "QuranReflect.com تک رسائی کے لیے اپنے Quran.com لاگ ان کا استعمال کریں — ایک خوشحال عالمی کمیونٹی جو قرآن کے تدبر میں مشغول ہے۔",
        "title": "Quran.Foundation ایپس پر اپنا اکاؤنٹ استعمال کریں!"
      },
      "quran-growth-journey": {
        "action": "اگلا",
        "description": "اپنے قرآن پڑھنے کی اسٹریک کو برقرار رکھیں اور نئی عادتیں بناتے ہوئے اپنے اہداف میں ترقی کریں۔",
        "title": "اپنے قرآن کی ترقی کا سفر شروع کریں!"
      },
      "welcome": {
        "action": "دیکھیں نیا کیا ہے۔",
        "title": "Quran.com <br><\/br> صارف اکاؤنٹ میں خوش آمدید"
      }
    },
    "collections-announcement": {
      "slide-1": {
        "description": "ہمیں یہ اعلان کرتے ہوئے بہت خوشی ہو رہی ہے کہ اب آپ بُک مارکس کو \"کلیکشن\" کے تحت گروپ کر سکتے ہیں! <br\/> <br\/> <li> جتنے چاہیں مجموعے شامل کریں <\/li> <li> ایک یا زیادہ مجموعوں میں بک مارک شامل کریں <\/li> <li> اور مزید! <\/li>",
        "title": "بُک مارکس کے مجموعے یہاں ہیں!"
      }
    }
  },
  "aria": {
    "change-settings": "سیٹنگز کو تبدیل کریں",
    "drawer-close": "ڈراور بند کریں۔",
    "msg-close": "ميسج بند کریں۔",
    "nav-drawer-open": "نیویگیشن ڈراور کھولیں۔",
    "play-surah": "سورہ {{surahName}} چلائیں",
    "select-lng": "زبان منتخب کریں۔",
    "sidebar-nav-close": "نیویگیشن سائڈبار بند کریں۔"
  },
  "audio": {
    "auto-scroll": {
      "off": "نہیں",
      "on": "ہاں",
      "title": "آٹو سکرول"
    },
    "displaying": "دکھانا",
    "exp-tip": "<span><boldSpan>سیٹنگز<\/boldSpan>  کے تحت دکھائے گئے مواد کو تبدیل کریں<\/span><br><\/br>  > <boldSpan>لفظ بہ لفظ<\/boldSpan>",
    "exp-tip-no-select": "<span>ٹول ٹپ ڈسپلے آپشن کو منتخب کریں اور<br><\/br> <boldSpan>سیٹنگز <\/boldSpan>> <boldSpan>ورڈ بائے ورڈ <\/boldSpan><span>کے تحت<\/span><br> <\/br><span>ترجمہ اور\/یا ترجمہ صوتی آپشن<\/span> کو منتخب کریں،<\/span><br><\/br> <span>اس فیچر کو فعال کرنے کے لیے۔<\/span>",
    "experience": "تجربہ",
    "play": "آڈیو چلائیں۔",
    "playback-normal": "نارمل",
    "playback-speed": "پلے بیک کی رفتار",
    "playback-speed-unit": "x",
    "player": {
      "close-audio-player": "آڈیو پلیئر بند کریں۔",
      "currently-playing": "آپ فی الحال چلا رہے ہیں۔",
      "delay-verse": "آیات کے درمیان وقفہ",
      "download": "ڈاؤن لوڈ کریں",
      "full-surah": "مکمل سورہ",
      "manage-repeat-settings": "ریپیٹ سیٹنگز کو منظم کریں۔",
      "mismatch": "اگر آپ {{currentReadingChapter}} چلانا چاہتے ہیں تو \"شروع کریں\" پر کلک کریں۔",
      "pause": "روکیں",
      "pause-audio": "آڈیو موقوف کریں۔",
      "play": "چلائیں۔",
      "play-audio": "آڈیو چلائیں۔",
      "play-range": "پلے رینج",
      "previous-ayah": "پچھلی آیت",
      "repeat-1-verse": "تکرار روکیں",
      "repeat-settings": "تکرار کی سیٹنگز",
      "repeat-verse": "ہر آیت کو دہرائیں۔",
      "search-verse": "آیت سرچ کریں۔",
      "single-verse": "واحد آیت",
      "start-over": "دوبارہ شروع کریں۔",
      "start-playing": "چلانا شروع کریں۔",
      "stop-repeating": "دہرانا بند کریں۔",
      "times": "مرتبہ",
      "verses-range": "آیات کا مجموعہ",
      "volume-control": "آواز کا کنٹرول"
    },
    "repeat-moved": "دہرائی جانے والی ترتیبات آڈیو پلیئر میں منتقل ہو گئی ہیں۔ ان تک رسائی کے لیے <0> <\/0> آئیکن پر کلک کریں۔",
    "select-reciter": "قاری منتخب کریں.",
    "speed": "رفتار",
    "title": "آڈیو"
  },
  "ayah": "آیت",
  "ayahs": "آیات",
  "beta": "بیٹا",
  "bookmark": "بک مارک",
  "bookmarked": "بک مارک ہو گیا۔",
  "both": "دونوں",
  "cancel": "منسوخ کریں۔",
  "click-here": "یہاں کلک کریں",
  "close": "بند کریں",
  "command-bar": {
    "navigations": "نیویگیشن",
    "no-nav-results": "کوئی نیویگیشن نتائج نہیں ہیں۔",
    "placeholder": "آپ کیا پڑھنا چاہتے ہیں؟",
    "powered-by": "وائس سرچ Tarteel.ai کے ذریعے چلتی ہے",
    "recent-navigations": "حالیہ نیویگیشنز",
    "search-by-voice": "آواز کے ذریعے سرچ کریں۔",
    "try-navigating": "تک نیویگیٹ کرنے کی کوشش کریں۔"
  },
  "community": {
    "cta": "کمیونٹی میں شامل ہوں۔",
    "header": "مسلم بلڈرز اور ٹیکنالوجسٹ کی QDC کمیونٹی میں شامل ہوں۔",
    "sub-header": "Quran.com Discord پر سائن اپ کریں تاکہ آپ اسلامی ٹیکنالوجی بنانے والی نمایاں کمیونٹی کے ساتھ حصہ لے سکیں اور تعاون کر سکیں۔",
    "title": "کمیونٹی"
  },
  "complete-sign-up": "اپنی رجسٹریشن مکمل کریں۔",
  "consents": {
    "communication": {
      "body": "🚀 اپنی پیش رفت کو اہداف کی پیشرفت  کی <boldSpan> پرسنلائزڈ <\/boldSpan> کے ذریعے سپرچارج کریں۔اسٹریکس کو برقرار رکھیں، اور ہماری موجودہ خصوصیات کے استعمال کو بہتر بنائیں۔ <br><\/br> <br><\/br> کیا ہم آپ کو ای میل اور دوسرے چینلز کے ذریعے باخبر رکھ سکتے ہیں؟ آپ کنٹرول میں ہیں – اپنے اکاؤنٹ کی سیٹنگز  میں کسی بھی وقت ان ترجیحات کو بلا جھجھک ایڈجسٹ کریں۔ <br><\/br> <br><\/br> <boldSpan> حوصلہ افزا یاد دہانیوں کے لیے بس 'اجازت دیں' کو منتخب کریں <\/boldSpan> یا مسترد کرنے کے لیے 'ابھی نہیں'۔",
      "header": "ہم آپ کی قرآن کی ترقی کے سفر میں آپ کے <boldSpan>عزم اور مستقل مزاجی<\/boldSpan>کو برقرار رکھنے میں مدد کرنا چاہیں گے ! 📖🌟"
    }
  },
  "continue": "جاری رکھیں",
  "copied": "کاپی ہو گیا۔",
  "copied-to-clipboard": "کلپ بورڈ پر کاپی ہو گیا۔",
  "copy": "کاپی",
  "counter": {
    "decrease": "کمی",
    "increase": "اضافہ"
  },
  "default-description": "قرآن کو کئی زبانوں میں ایک سادہ اور آسان انٹرفیس میں ترجمہ کیا گیا ہے۔",
  "delete": "ڈلیٹ کریں۔",
  "developers": "ڈویلپرز",
  "display": "ڈسپلے",
  "donate": "عطیہ کریں۔",
  "donate_monthly": "ماہانہ عطیہ کریں۔",
  "donate_once": "ایک بار عطیہ کریں۔",
  "edit": "ایڈٹ کریں",
  "email-verification": {
    "check-spam": "تصدیقی ای میل موصول نہیں ہوا؟ اپنا اسپام ان باکس چیک کریں۔",
    "email-sent": "ہم نے ابھی ابھی <strong> {{email}} <\/strong> پر ایک ای میل بھیجی ہے۔",
    "email-verification": "ای میل کی توثیق",
    "resend-email": "ای میل دوبارہ بھیجیں",
    "resend-email-in": "توثیقی ای میل {{remainingTime}} سیکنڈ میں دوبارہ بھیجیں...",
    "verify-code": "کوڈ کی تصدیق کریں"
  },
  "error": {
    "MediaVersesRangeLimitExceeded": "آپ ایک وقت میں صرف {{limit}} آیات منتخب کر سکتے ہیں۔ براہ کرم ایک چھوٹی رینج منتخب کریں۔",
    "bookmark-sync": "بک مارک مطابقت پذیر نہیں ہے۔",
    "email-login-fail": "ای میل کے ساتھ لاگ ان ناکام ہو گیا۔ براہ کرم دوبارہ کوشش کریں",
    "general": "کچھ غلط ہو گیا. دوبارہ کوشش کریں.",
    "offline": "ایسا لگتا ہے کہ آپ کا کنکشن ٹوٹ گیا ہے۔ براہ کرم اسے چیک کریں اور دوبارہ کوشش کریں۔",
    "pref-persist-fail": "آپ کی ترتیبات کو کلاؤڈ کے ساتھ مطابقت پذیر کرنے میں ناکامی ہوئی۔۔",
    "ranges-no-value": "رینج کے آغاز اور اختتام کی قدر ہونی چاہیے۔",
    "ranges-too-many-verses": "*زیادہ سے زیادہ {{maxNumberOfVerses}} آیات",
    "ranges-wrong-order": "ابتدائی آیت ختم ہونے والی آیت سے پہلے ہونی چاہیے۔"
  },
  "exciting-updates": "دلچسپ اپڈیٹس",
  "feedback": "رائے",
  "fonts": {
    "15_lines": "15 ستری",
    "16_lines": "16 ستری",
    "code_v1": "کنگ فہد کمپلیکس V1",
    "code_v2": "کنگ فہد کمپلیکس V2",
    "font-size": "فونٹ سائز",
    "lines": "سطریں",
    "qcf-desc": "کنگ فہد کمپلیکس (V1 اور V2) کے فونٹس اعلیٰ معیار فراہم کے ہیں لیکن لوڈ ہونے میں زیادہ وقت لیتے ہیں۔",
    "qcf-v4-desc": "Tajweed فونٹس Easy Quran - Dar Al-Marifa Tajweed Mushaf اور King Fahad Glorious Quran Printing Complex (KFGQPC) - Uthmanic Hafs V4 فونٹس دونوں سے اجازت لینے کے بعد بنائے گئے تھے۔",
    "qpc_uthmani_hafs": "QPC عثمانی حفص",
    "quran-font": "قرآن کا فونٹ",
    "quran-font-size": "قرآن کا فونٹ سائز",
    "tajweed": "تجوید",
    "tajweed-desc": "تجوید فونٹ ایک تجوید رنگ والا مصحف دکھاتا ہے۔ آپ تجوید کے رنگ کے قواعد کے بارے میں مزید پڑھ سکتے ہیں <0>یہاں<\/0>۔",
    "tajweed_v4": "کنگ فہد کمپلیکس V4",
    "text_indopak": "انڈو پاک",
    "text_uthmani": "عثمانی",
    "translation-font-size": "ترجمہ فونٹ سائز"
  },
  "footer": {
    "description": "Quran.com ایک صدقہ جاریہ ہے۔ ہم امید کرتے ہیں کہ سب کے لیے قرآن پاک پڑھنا، مطالعہ کرنا، اور سیکھنا آسان ہو جائے۔ قرآن پاک کے بہت سے نام ہیں جن میں القرآن الكريم، الکتاب، الفرقان، الموعظة، الذکر، اور النور شامل ہیں۔",
    "hiring": "ہم بھرتی کر رہے ہیں! قرآن فاؤنڈیشن ٹیم میں شامل ہوں اور ہمارے مشن میں اپنا حصہ ڈالیں۔ <link> ابھی اپلائی کریں! <\/link>",
    "rights": "جملہ حقوق محفوظ ہیں",
    "title": "قرآن كريم پڑھیں، مطالعہ کریں اور سیکھیں۔"
  },
  "form": {
    "body": "متن",
    "code": "تصدیقی کوڈ",
    "email": "ای میل",
    "firstName": "پہلا نام",
    "lastName": "آخری نام",
    "title": "عنوان"
  },
  "from": "سے",
  "fundraising-sticky-banner": {
    "cta": "عطیہ کریں۔",
    "title": "بہترین دنوں کے دوران دیں!"
  },
  "fundraising": {
    "description": "ماہانہ عطیات قرآن ڈاٹ کام کو بہتر بنانے اور آپریشنز کو برقرار رکھنے میں ہماری مدد کرتے ہیں تاکہ ہم فنڈ ریزنگ پر کم اور اثر پیدا کرنے پر زیادہ توجہ دیں۔",
    "title": "ماہانہ ڈونر بنیں۔"
  },
<<<<<<< HEAD
  "hear-it-pronounced": "قرآنی الفاظ پر کلک کریں، تلفظ سنیں۔",
=======
  "hear-it-pronounced": "کسی بھی لفظ پر کلک کریں، اس کا تلفظ سنیں!",
>>>>>>> 30e08fca
  "help": "مدد",
  "hizb": "حزب",
  "home": "ہوم",
  "hours": "گھنٹے",
  "inline": "ان لائن",
  "input": {
    "clear": "کلئیر"
  },
  "juz": "پارہ",
  "language": "زبان",
  "languages": "زبانیں",
  "learn-more": " مزيد جانیے",
  "learning-plans": "سیکھنے کے پلانز",
  "less": "کم",
  "loading": "لوڈ ہو رہا ہے۔",
  "login": "لاگ ان",
  "logout": "لاگ آوٹ",
  "meccan": "مکی",
  "medinan": "مدنی",
  "menu": "مینو",
  "minutes": "منٹس",
  "mobile-apps": "موبائل ایپس",
  "mode": "موڈ",
  "more": "مزید",
  "my-learning-plans": "میرے سیکھنے کے پلانز",
  "navigate": "نیویگیٹ کریں۔",
  "network": "نیٹ ورک",
  "new": "نیا!",
  "newest": "تازہ ترین",
  "next": "اگلا",
  "next-ayah": "اگلی آیت",
  "no": "نہیں",
  "no-notifications": "ابھی تک کوئی نوٹیفکیشن نہیں ہے۔",
  "none": "کچھ نہیں۔",
  "not-now": "ابھی نہیں",
  "notes": {
    "title": "میرے نوٹس اور تدبرات۔"
  },
  "notification-settings": "نوٹیفکیشن سیٹنگز",
  "notification": {
    "mark-all-as-read": "سب کو پڑھا ہوا شمار کریں",
    "mark-as-read": "پڑھا ہوا نشان زد کریں۔"
  },
  "notifications": "نوٹیفکیشنز",
  "off": "آف",
  "oldest": "قدیم ترین",
  "on": "آن",
  "page": "صفحہ",
  "pages": "صفحات",
  "pagination-summary": "{{currentResultNumber}} - {{endOfResultNumber}} کی {{totalNumberOfResults}} سرچ کے نتائج",
  "pbuh": "صلى الله عليه وسلم",
  "popular-links": "مشہور لنکس",
  "popup": {
    "footnote": "ماہانہ عطیات ہمیں فنڈ ریزنگ پر کم توجہ دینے کا موقع فراہم کرتے ہیں۔",
    "text-1": "ہم دنیا کو قرآن کی تعلیمات اور ٹیکنالوجی مفت فراہم کرنے کے لیے پرعزم ہیں۔",
    "text-2": "صدقہ جاریہ (صدقہ جاریہ) کا بہترین موقع۔ ماہانہ (یا ایک بار) ڈونر کے طور پر اپنی آخرت میں سرمایہ کاری کریں۔",
    "title": "بہترین دنوں کے دوران دیں!"
  },
  "powered-by": "کے ذریعے چلایا گیا",
  "prepare-hearts": {
    "cta": "مزيد جانیے",
    "title": "رمضان کے بعد بھی جاری رکھیں!"
  },
  "prev": "پچھلا",
  "previous-ayah": "پچھلی آیت",
  "privacy": "رازداری",
  "product-updates": "پروڈکٹ اپڈیٹس",
  "profile": "پروفائل",
  "q-reflect": "QuranReflect",
  "quran-com": "Quran.com",
  "quran-radio": "قرآن ریڈیو",
  "reading-history": "پڑھائ کی ہسٹری",
  "reading-preference": {
    "reading": "قرائت",
    "translation": "ترجمہ"
  },
  "recitation": "تلاوت",
  "reciter": "قاری",
  "reciter-summary": "(مرکز تفسیر کی اجازت کے ساتھ)",
  "reciters": "قراء",
  "reflect": "تدبر کریں۔",
  "reflections": "تدبرات",
  "remove": "ہٹا دیں۔",
  "rename": "نام تبدیل کریں۔",
  "retry": "دوبارہ کوشش کریں۔",
  "revelation_order": "نزول کی ترتیب",
  "rub": "ربع الحزب",
  "save": "سیو کریں۔",
  "save-to-collection": "کلیکشن میں سيو کریں۔",
  "search-for": "'{{searchQuery}}' سرچ کریں",
  "search-results": "{{count}} سرچ  کے نتائج",
  "search": {
    "filters": "فلٹرز",
    "hint": "سرچ کرنے کی کوشش کریں۔",
    "jump-to": "پر جائیں",
    "no-results": "کوئی نتائج نہیں ملے",
    "no-results-suggestion": "\"{{searchQuery}}\" کے لیے کوئی مماثل سرچ کے نتائج نہیں مل سکے۔ براہ کرم کسی مختلف کلیدی لفظ کے ساتھ دوبارہ سرچ کریں۔",
    "popular": "مقبول سرچز",
    "recent": "حالیہ سرچز۔",
    "results": "نتائج",
    "show-all": "تمام نتائج دکھائیں۔",
    "switch-mode": "ایڈوانس سرچ پر جائیں۔",
    "title": "سرچ"
  },
  "seconds": "سیکنڈز",
  "see-new": "دیکھیں نیا کیا ہے۔",
  "settings": {
    "no-tafsir-selected": "کوئی تفسیر منتخب نہیں کی گی۔۔",
    "no-translation-selected": "کوئی ترجمہ منتخب نہیں کیا گیا۔",
    "reading-experience": "پڑھنے کا تجربہ",
    "reset": "دوبارہ ترتیب دیں۔",
    "reset-cta": "سیٹنگز ری سیٹ کریں",
    "reset-notif": "آپ کی سیٹنگز کو ڈیفالٹ پر ری سیٹ کر دیا گیا ہے۔",
    "search-reciter": "قاری سرچ کریں۔",
    "search-tafsirs": "تفاسیر سرچ کریں۔",
    "search-translations": "ترجمہ سرچ کریں۔",
    "selected-reciter": "موجودہ قاری",
    "selected-tafsirs": "موجودہ تفاسیر",
    "selected-translations": "منتخب ترجمے",
    "show-tooltip-when-playing-audio": "آڈیو چلاتے وقت ٹول ٹِپ دکھائیں۔",
    "title": "سیٹنگز",
    "tooltip-playing-audio-helper": "آیت چلاتے ہوئے لفظ کا ترجمہ\/تلفظ دکھائیں.",
    "value-and-other": "{{value}} ، اور {{othersCount}} دیگر",
    "value-and-others": "{{value}} ، اور {{othersCount}} دیگر",
    "wbw-helper": "ترجمہ یا نقل حرفی کو براہ راست لفظ کے نیچے دکھائیں۔",
    "word-tooltip-helper": "لفظ کو ہوور کرتے یا کلک کرتے وقت ترجمہ یا نقل حرفی دکھائیں۔"
  },
  "share": "شئیر کریں",
  "shared": "لنک کلپ بورڈ پر کاپی کر دیا گیا!",
  "show-more": "مزید دکھائیں",
  "sidebar": {
    "search-hizb": "حزب سرچ کریں۔",
    "search-juz": "پارہ سرچ کریں۔",
    "search-page": "صفحہ سرچ کریں۔",
    "search-surah": "سورہ سرچ کریں۔",
    "try-navigating-with": "ٹپ: اس کے ساتھ نیویگیٹ کرنے کی کوشش کریں۔"
  },
  "sitemap": "سائٹ کا نقشہ",
  "sort": {
    "ascending": "صعودی",
    "by": "ترتیب دیں بذریعہ",
    "descending": "نزولی"
  },
  "style": "انداز",
  "submit": "جمع کرائیں",
  "subscribe": "سبسکرائب",
  "subscribed": "سبسکرائبڈ",
  "surah": "سورہ",
  "tafsir": {
    "font-size": "تفسیر فونٹ سائز",
    "group-message": "آپ {{from}} سے {{to}} آیات کے گروپ کی تفسیر پڑھ رہے ہیں",
    "no-text": "موجودہ آیت کے لیے {{tafsirName}} دستیاب نہیں ہے۔",
    "surah": "تفسیر سورہ",
    "tafsir-desc": "سورہ {{surahName} {{tafsirName}} کی آیت {{verseNumber}} کے لیے {{surahName}}",
    "tafsirs-desc": "سورہ {{surahName}} سورہ {{ayahNumber}} کی مختلف تفسیریں معتبر علماء کے ذریعہ پڑھیں",
    "title": "تفسیر"
  },
  "tarteel": {
    "app": "ترتیل ایپ",
    "name": "tarteel.ai"
  },
  "terms-and-conditions": "شرائط و ضوابط",
  "theme": "تھیم",
  "themes": {
    "auto": "آٹو",
    "dark": "رات",
    "light": "دن",
    "sepia": "سیپیا",
    "system": "سسٹم",
    "system-desc": "سسٹم تھیم خود بخود آپ کی لائٹ\/ڈارک موڈ سیٹنگز کو اپناتا ہے۔"
  },
  "to": "تک",
  "tooltip": "ٹول ٹِپ",
  "tooltip-trans-lang": "ٹول ٹپ زبان",
  "trans-lang": "ترجمہ کی زبان",
  "translation": "ترجمہ",
  "translations": "ترجمے",
  "transliteration": "رومن اردو",
  "type": "قسم",
  "unavailable": "فی الحال دستیاب نہیں ہے۔",
  "undo": "واپس لیں",
  "validation": {
    "invalid-email": "{{field}} درست ای میل ہونا ضروری ہے۔",
    "invalid-field": "براہ کرم درست {{field}} قيمت درج کریں۔",
    "maximum-length": "{{field}} {{value}} حروف سے زیادہ نہیں ہو سکتا",
    "minimum-length": "{{field}} کم از کم {{value}} حروف کا ہونا چاہیے۔",
    "required-field": "{{field}} ضروری ہے۔"
  },
  "verse": "آیت",
  "verse-bookmark-removed": "آیت کا بک مارک ہٹا دیا گیا ہے!",
  "verse-bookmarked": "آیت کا بک مارک سيو كر دیا گیا ہے!!",
  "verses": "آیات",
  "view": "دیکھیں",
  "voice": {
    "ask-permission": "براہ کرم وائس سرچ شروع کرنے کے لیے مائیکروفون کی اجازت کو فعال کریں۔",
    "error": "ایک خامی پیش آگئی ہے. کچھ دیر بعد دوبارہ کوشش کریں. یا ڈاؤن لوڈ کریں۔",
    "no-permission": "ایسا لگتا ہے کہ آپ کے پاس مائیکروفون کی اجازتیں فعال نہیں ہیں۔ براہ کرم مائیکروفون کی اجازتوں کو فعال کریں اور دوبارہ کوشش کریں یا ڈاؤن لوڈ کریں",
    "not-supported": "ایسا لگتا ہے کہ آپ کا براؤزر مائیکروفون کو سپورٹ نہیں کرتا ہے۔ براہ کرم مختلف براؤزر آزمائیں یا ڈاؤن لوڈ کریں۔",
    "suggest": "براہ کرم تلاوت شروع کریں اور آپ کی آیت ظاہر ہو جائے گی۔",
    "suggest-subtitle": "کوئی بھی آیت عربی میں پڑھیں، اور آیت ظاہر ہو جائے گی۔",
    "suggest-title": "ابھی تلاوت کریں۔",
    "voice-search-powered-by": "وائس سرچ پاورڈ بائی"
  },
  "wbw": "لفظ بہ لفظ",
  "wbw-lang-summary": "لفظ بہ لفظ ترجمہ ماخذ: <link> {{source}} <\/link> ۔ یہ ماخذ آیت کے ترجمے کے انتخاب سے آزاد ہے۔",
  "wbw-trans-lang": "لفظ بہ لفظ ترجمہ کی زبان",
  "wbw-translation": "لفظ بہ لفظ ترجمہ",
  "wbw-transliteration": "لفظ بہ لفظ نقل حرفی",
  "word-click": {
    "no-audio": "کوئی آڈیو نہیں۔",
    "play-audio": "آڈیو چلائیں۔",
    "title": "ورڈ کلک"
  },
  "word-tooltip": "لفظ کے اوپر",
  "yes": "جی ہاں"
}<|MERGE_RESOLUTION|>--- conflicted
+++ resolved
@@ -7,11 +7,11 @@
       "data-sync": {
         "action": "اگلا",
         "description": "چاہے آپ اپنے فون پر Quran.com استعمال کر رہے ہوں یا اپنے لیپ ٹاپ پر، آپ کے بُک مارکس، آخری پڑھی گئی آیات اور آپ کی ترجیحات دستیاب ہوں گی۔",
-        "title": "آپ کا ڈیٹا تمام آلات پر <br><\/br> مطابقت پذیر ہوگا۔"
+        "title": "آپ کا ڈیٹا تمام آلات پر <br></br> مطابقت پذیر ہوگا۔"
       },
       "feedback": {
         "action": "ٹھیک ہے، سمجھ گیا۔",
-        "description": "Quran.com استعمال کرنے کا شکریہ اور ہمیں <link> feedback.quran.com <\/link> پر آپ کی رائے سن کر خوشی ہوگی۔",
+        "description": "Quran.com استعمال کرنے کا شکریہ اور ہمیں <link> feedback.quran.com </link> پر آپ کی رائے سن کر خوشی ہوگی۔",
         "title": "ہم آپ کے خیالات سننا چاہتے ہیں۔"
       },
       "quran-foundation-link": {
@@ -26,12 +26,12 @@
       },
       "welcome": {
         "action": "دیکھیں نیا کیا ہے۔",
-        "title": "Quran.com <br><\/br> صارف اکاؤنٹ میں خوش آمدید"
+        "title": "Quran.com <br></br> صارف اکاؤنٹ میں خوش آمدید"
       }
     },
     "collections-announcement": {
       "slide-1": {
-        "description": "ہمیں یہ اعلان کرتے ہوئے بہت خوشی ہو رہی ہے کہ اب آپ بُک مارکس کو \"کلیکشن\" کے تحت گروپ کر سکتے ہیں! <br\/> <br\/> <li> جتنے چاہیں مجموعے شامل کریں <\/li> <li> ایک یا زیادہ مجموعوں میں بک مارک شامل کریں <\/li> <li> اور مزید! <\/li>",
+        "description": "ہمیں یہ اعلان کرتے ہوئے بہت خوشی ہو رہی ہے کہ اب آپ بُک مارکس کو \"کلیکشن\" کے تحت گروپ کر سکتے ہیں! <br/> <br/> <li> جتنے چاہیں مجموعے شامل کریں </li> <li> ایک یا زیادہ مجموعوں میں بک مارک شامل کریں </li> <li> اور مزید! </li>",
         "title": "بُک مارکس کے مجموعے یہاں ہیں!"
       }
     }
@@ -52,8 +52,8 @@
       "title": "آٹو سکرول"
     },
     "displaying": "دکھانا",
-    "exp-tip": "<span><boldSpan>سیٹنگز<\/boldSpan>  کے تحت دکھائے گئے مواد کو تبدیل کریں<\/span><br><\/br>  > <boldSpan>لفظ بہ لفظ<\/boldSpan>",
-    "exp-tip-no-select": "<span>ٹول ٹپ ڈسپلے آپشن کو منتخب کریں اور<br><\/br> <boldSpan>سیٹنگز <\/boldSpan>> <boldSpan>ورڈ بائے ورڈ <\/boldSpan><span>کے تحت<\/span><br> <\/br><span>ترجمہ اور\/یا ترجمہ صوتی آپشن<\/span> کو منتخب کریں،<\/span><br><\/br> <span>اس فیچر کو فعال کرنے کے لیے۔<\/span>",
+    "exp-tip": "<span><boldSpan>سیٹنگز</boldSpan>  کے تحت دکھائے گئے مواد کو تبدیل کریں</span><br></br>  > <boldSpan>لفظ بہ لفظ</boldSpan>",
+    "exp-tip-no-select": "<span>ٹول ٹپ ڈسپلے آپشن کو منتخب کریں اور<br></br> <boldSpan>سیٹنگز </boldSpan>> <boldSpan>ورڈ بائے ورڈ </boldSpan><span>کے تحت</span><br> </br><span>ترجمہ اور/یا ترجمہ صوتی آپشن</span> کو منتخب کریں،</span><br></br> <span>اس فیچر کو فعال کرنے کے لیے۔</span>",
     "experience": "تجربہ",
     "play": "آڈیو چلائیں۔",
     "playback-normal": "نارمل",
@@ -85,7 +85,7 @@
       "verses-range": "آیات کا مجموعہ",
       "volume-control": "آواز کا کنٹرول"
     },
-    "repeat-moved": "دہرائی جانے والی ترتیبات آڈیو پلیئر میں منتقل ہو گئی ہیں۔ ان تک رسائی کے لیے <0> <\/0> آئیکن پر کلک کریں۔",
+    "repeat-moved": "دہرائی جانے والی ترتیبات آڈیو پلیئر میں منتقل ہو گئی ہیں۔ ان تک رسائی کے لیے <0> </0> آئیکن پر کلک کریں۔",
     "select-reciter": "قاری منتخب کریں.",
     "speed": "رفتار",
     "title": "آڈیو"
@@ -117,8 +117,8 @@
   "complete-sign-up": "اپنی رجسٹریشن مکمل کریں۔",
   "consents": {
     "communication": {
-      "body": "🚀 اپنی پیش رفت کو اہداف کی پیشرفت  کی <boldSpan> پرسنلائزڈ <\/boldSpan> کے ذریعے سپرچارج کریں۔اسٹریکس کو برقرار رکھیں، اور ہماری موجودہ خصوصیات کے استعمال کو بہتر بنائیں۔ <br><\/br> <br><\/br> کیا ہم آپ کو ای میل اور دوسرے چینلز کے ذریعے باخبر رکھ سکتے ہیں؟ آپ کنٹرول میں ہیں – اپنے اکاؤنٹ کی سیٹنگز  میں کسی بھی وقت ان ترجیحات کو بلا جھجھک ایڈجسٹ کریں۔ <br><\/br> <br><\/br> <boldSpan> حوصلہ افزا یاد دہانیوں کے لیے بس 'اجازت دیں' کو منتخب کریں <\/boldSpan> یا مسترد کرنے کے لیے 'ابھی نہیں'۔",
-      "header": "ہم آپ کی قرآن کی ترقی کے سفر میں آپ کے <boldSpan>عزم اور مستقل مزاجی<\/boldSpan>کو برقرار رکھنے میں مدد کرنا چاہیں گے ! 📖🌟"
+      "body": "🚀 اپنی پیش رفت کو اہداف کی پیشرفت  کی <boldSpan> پرسنلائزڈ </boldSpan> کے ذریعے سپرچارج کریں۔اسٹریکس کو برقرار رکھیں، اور ہماری موجودہ خصوصیات کے استعمال کو بہتر بنائیں۔ <br></br> <br></br> کیا ہم آپ کو ای میل اور دوسرے چینلز کے ذریعے باخبر رکھ سکتے ہیں؟ آپ کنٹرول میں ہیں – اپنے اکاؤنٹ کی سیٹنگز  میں کسی بھی وقت ان ترجیحات کو بلا جھجھک ایڈجسٹ کریں۔ <br></br> <br></br> <boldSpan> حوصلہ افزا یاد دہانیوں کے لیے بس 'اجازت دیں' کو منتخب کریں </boldSpan> یا مسترد کرنے کے لیے 'ابھی نہیں'۔",
+      "header": "ہم آپ کی قرآن کی ترقی کے سفر میں آپ کے <boldSpan>عزم اور مستقل مزاجی</boldSpan>کو برقرار رکھنے میں مدد کرنا چاہیں گے ! 📖🌟"
     }
   },
   "continue": "جاری رکھیں",
@@ -139,7 +139,7 @@
   "edit": "ایڈٹ کریں",
   "email-verification": {
     "check-spam": "تصدیقی ای میل موصول نہیں ہوا؟ اپنا اسپام ان باکس چیک کریں۔",
-    "email-sent": "ہم نے ابھی ابھی <strong> {{email}} <\/strong> پر ایک ای میل بھیجی ہے۔",
+    "email-sent": "ہم نے ابھی ابھی <strong> {{email}} </strong> پر ایک ای میل بھیجی ہے۔",
     "email-verification": "ای میل کی توثیق",
     "resend-email": "ای میل دوبارہ بھیجیں",
     "resend-email-in": "توثیقی ای میل {{remainingTime}} سیکنڈ میں دوبارہ بھیجیں...",
@@ -171,7 +171,7 @@
     "quran-font": "قرآن کا فونٹ",
     "quran-font-size": "قرآن کا فونٹ سائز",
     "tajweed": "تجوید",
-    "tajweed-desc": "تجوید فونٹ ایک تجوید رنگ والا مصحف دکھاتا ہے۔ آپ تجوید کے رنگ کے قواعد کے بارے میں مزید پڑھ سکتے ہیں <0>یہاں<\/0>۔",
+    "tajweed-desc": "تجوید فونٹ ایک تجوید رنگ والا مصحف دکھاتا ہے۔ آپ تجوید کے رنگ کے قواعد کے بارے میں مزید پڑھ سکتے ہیں <0>یہاں</0>۔",
     "tajweed_v4": "کنگ فہد کمپلیکس V4",
     "text_indopak": "انڈو پاک",
     "text_uthmani": "عثمانی",
@@ -179,7 +179,7 @@
   },
   "footer": {
     "description": "Quran.com ایک صدقہ جاریہ ہے۔ ہم امید کرتے ہیں کہ سب کے لیے قرآن پاک پڑھنا، مطالعہ کرنا، اور سیکھنا آسان ہو جائے۔ قرآن پاک کے بہت سے نام ہیں جن میں القرآن الكريم، الکتاب، الفرقان، الموعظة، الذکر، اور النور شامل ہیں۔",
-    "hiring": "ہم بھرتی کر رہے ہیں! قرآن فاؤنڈیشن ٹیم میں شامل ہوں اور ہمارے مشن میں اپنا حصہ ڈالیں۔ <link> ابھی اپلائی کریں! <\/link>",
+    "hiring": "ہم بھرتی کر رہے ہیں! قرآن فاؤنڈیشن ٹیم میں شامل ہوں اور ہمارے مشن میں اپنا حصہ ڈالیں۔ <link> ابھی اپلائی کریں! </link>",
     "rights": "جملہ حقوق محفوظ ہیں",
     "title": "قرآن كريم پڑھیں، مطالعہ کریں اور سیکھیں۔"
   },
@@ -200,11 +200,7 @@
     "description": "ماہانہ عطیات قرآن ڈاٹ کام کو بہتر بنانے اور آپریشنز کو برقرار رکھنے میں ہماری مدد کرتے ہیں تاکہ ہم فنڈ ریزنگ پر کم اور اثر پیدا کرنے پر زیادہ توجہ دیں۔",
     "title": "ماہانہ ڈونر بنیں۔"
   },
-<<<<<<< HEAD
   "hear-it-pronounced": "قرآنی الفاظ پر کلک کریں، تلفظ سنیں۔",
-=======
-  "hear-it-pronounced": "کسی بھی لفظ پر کلک کریں، اس کا تلفظ سنیں!",
->>>>>>> 30e08fca
   "help": "مدد",
   "hizb": "حزب",
   "home": "ہوم",
@@ -326,7 +322,7 @@
     "selected-translations": "منتخب ترجمے",
     "show-tooltip-when-playing-audio": "آڈیو چلاتے وقت ٹول ٹِپ دکھائیں۔",
     "title": "سیٹنگز",
-    "tooltip-playing-audio-helper": "آیت چلاتے ہوئے لفظ کا ترجمہ\/تلفظ دکھائیں.",
+    "tooltip-playing-audio-helper": "آیت چلاتے ہوئے لفظ کا ترجمہ/تلفظ دکھائیں.",
     "value-and-other": "{{value}} ، اور {{othersCount}} دیگر",
     "value-and-others": "{{value}} ، اور {{othersCount}} دیگر",
     "wbw-helper": "ترجمہ یا نقل حرفی کو براہ راست لفظ کے نیچے دکھائیں۔",
@@ -374,7 +370,7 @@
     "light": "دن",
     "sepia": "سیپیا",
     "system": "سسٹم",
-    "system-desc": "سسٹم تھیم خود بخود آپ کی لائٹ\/ڈارک موڈ سیٹنگز کو اپناتا ہے۔"
+    "system-desc": "سسٹم تھیم خود بخود آپ کی لائٹ/ڈارک موڈ سیٹنگز کو اپناتا ہے۔"
   },
   "to": "تک",
   "tooltip": "ٹول ٹِپ",
@@ -409,7 +405,7 @@
     "voice-search-powered-by": "وائس سرچ پاورڈ بائی"
   },
   "wbw": "لفظ بہ لفظ",
-  "wbw-lang-summary": "لفظ بہ لفظ ترجمہ ماخذ: <link> {{source}} <\/link> ۔ یہ ماخذ آیت کے ترجمے کے انتخاب سے آزاد ہے۔",
+  "wbw-lang-summary": "لفظ بہ لفظ ترجمہ ماخذ: <link> {{source}} </link> ۔ یہ ماخذ آیت کے ترجمے کے انتخاب سے آزاد ہے۔",
   "wbw-trans-lang": "لفظ بہ لفظ ترجمہ کی زبان",
   "wbw-translation": "لفظ بہ لفظ ترجمہ",
   "wbw-transliteration": "لفظ بہ لفظ نقل حرفی",

--- conflicted
+++ resolved
@@ -17,10 +17,6 @@
 const isDev = process.env.NEXT_PUBLIC_VERCEL_ENV === 'development';
 const isProduction = process.env.NEXT_PUBLIC_VERCEL_ENV === 'production';
 const config = {
-<<<<<<< HEAD
-  reactStrictMode: true,
-=======
->>>>>>> 85038d98
   productionBrowserSourceMaps: true, // {@see https://nextjs.org/docs/advanced-features/source-maps}
   experimental: {
     outputStandalone: true,
@@ -29,20 +25,6 @@
     formats: ['image/avif', 'image/webp'],
     domains: ['cdn.qurancdn.com', 'static.qurancdn.com', 'vercel.com', 'now.sh', 'quran.com'],
   },
-<<<<<<< HEAD
-=======
-  pwa: {
-    disable: !isProduction,
-    dest: 'public',
-    mode: isProduction ? 'production' : 'development',
-    runtimeCaching,
-    publicExcludes: [
-      '!fonts/**/!(sura_names|ProximaVara)*', // exclude pre-caching all fonts that are not sura_names or ProximaVara
-      '!icons/**', // exclude all icons
-      '!images/**/!(background|homepage)*', // don't pre-cache except background.jpg and homepage.png
-    ],
-  },
->>>>>>> 85038d98
   // this is needed to support importing audioWorklet nodes. {@see https://github.com/webpack/webpack/issues/11543#issuecomment-826897590}
   webpack: (webpackConfig) => {
     webpackConfig.resolve = {

--- conflicted
+++ resolved
@@ -66,12 +66,8 @@
     "node-fetch": "2",
     "react": "^17.0.2",
     "react-dom": "^17.0.2",
-<<<<<<< HEAD
     "react-hook-form": "^7.31.3",
-    "react-hotkeys-hook": "^3.4.4",
-=======
     "react-hotkeys-hook": "^3.4.6",
->>>>>>> 4f477d4d
     "react-redux": "^7.2.8",
     "react-toastify": "^8.2.0",
     "react-virtuoso": "^2.9.1",

/* eslint-disable max-lines */
import { camelizeKeys } from 'humps';

import {
  makeAdvancedCopyUrl,
  makeTafsirsUrl,
  makeLanguagesUrl,
  makeAudioTimestampsUrl,
  makeChapterAudioDataUrl,
  makeAvailableRecitersUrl,
  makeSearchResultsUrl,
  makeTranslationsInfoUrl,
  makeTranslationsUrl,
  makeVersesUrl,
  makeJuzVersesUrl,
<<<<<<< HEAD
  makeRubVersesUrl,
=======
  makeHizbVersesUrl,
>>>>>>> 22febdbb
  makeChapterInfoUrl,
  makePageVersesUrl,
  makeFootnoteUrl,
  makeChapterUrl,
  makeReciterUrl,
  makeTafsirContentUrl,
  makePagesLookupUrl,
} from './utils/apiPaths';

import { SearchRequest, AdvancedCopyRequest, PagesLookUpRequest } from 'types/ApiRequests';
import {
  TranslationsResponse,
  SearchResponse,
  AdvancedCopyRawResultResponse,
  LanguagesResponse,
  RecitersResponse,
  AudioDataResponse,
  AudioTimestampsResponse,
  TafsirsResponse,
  VersesResponse,
  ChapterInfoResponse,
  FootnoteResponse,
  ChapterResponse,
  ReciterResponse,
  TafsirContentResponse,
  PagesLookUpResponse,
} from 'types/ApiResponses';
import AudioData from 'types/AudioData';
import { MushafLines, QuranFont } from 'types/QuranReader';

export const OFFLINE_ERROR = 'OFFLINE';

export const fetcher = async function fetcher<T>(
  input: RequestInfo,
  init?: RequestInit,
): Promise<T> {
  // if the user is not online when making the API call
  if (typeof window !== 'undefined' && !window.navigator.onLine) {
    throw new Error(OFFLINE_ERROR);
  }
  const res = await fetch(input, init);
  if (!res.ok || res.status === 500 || res.status === 404) {
    throw res;
  }
  const json = await res.json();
  return camelizeKeys(json);
};

export const getChapterVerses = async (
  id: string | number,
  locale: string,
  params?: Record<string, unknown>,
): Promise<VersesResponse> => fetcher<VersesResponse>(makeVersesUrl(id, locale, params));

/**
 * Get the current available translations with the name translated in the current language.
 *
 * @param {string} language we use this to get translated names of authors in specific the current language.
 *
 * @returns {Promise<TranslationsResponse>}
 */
export const getAvailableTranslations = async (language: string): Promise<TranslationsResponse> =>
  fetcher(makeTranslationsUrl(language));

/**
 * Get the current available languages with the name translated in the current language.
 *
 * @param {string} language we use this to get language names in specific the current language.
 *
 * @returns {Promise<LanguagesResponse>}
 */
export const getAvailableLanguages = async (language: string): Promise<LanguagesResponse> =>
  fetcher(makeLanguagesUrl(language));

/**
 * Get list of available reciters.
 *
 * @param {string} locale  the locale.
 *
 * @returns {Promise<RecitersResponse>}
 */
export const getAvailableReciters = async (
  locale: string,
  fields?: string[],
): Promise<RecitersResponse> => fetcher(makeAvailableRecitersUrl(locale, fields));

export const getReciterData = async (reciterId: string, locale: string): Promise<ReciterResponse> =>
  fetcher(makeReciterUrl(reciterId, locale));

/**
 * Get audio file for a specific reciter and chapter.
 * additionally you can pass `segment: true` to get the timestamps
 * for each verse and words
 *
 * @param {number} reciterId
 * @param {number} chapter the id of the chapter
 */

export const getChapterAudioData = async (
  reciterId: number,
  chapter: number,
  segments = false,
): Promise<AudioData> => {
  const res = await fetcher<AudioDataResponse>(
    makeChapterAudioDataUrl(reciterId, chapter, segments),
  );

  if (res.error) {
    throw new Error(res.error);
  }
  if (res.status === 500) {
    throw new Error('server error: fail to get audio file');
  }
  const { audioFiles: audioData } = res;
  const [firstAudio] = audioData;
  if (!firstAudio) {
    throw new Error('No audio file found');
  }

  return {
    ...firstAudio,
    reciterId,
  };
};

/**
 * Get the timestamps for a specific verseKey.
 * We need this to select to move the cursor in the audio player when we click "play" in a specific verse.
 *
 * @param {number} reciterId
 * @param {number} verseKey example "1:1", meaning chapter 1, verse 1
 * @returns {Promise<AudioTimestampsResponse>}
 */
export const getVerseTimestamps = async (
  reciterId: number,
  verseKey: string,
): Promise<AudioTimestampsResponse> => fetcher(makeAudioTimestampsUrl(reciterId, verseKey));

/**
 * Get the information of translations by their IDs.
 *
 * @param {string} locale the current user locale.
 * @param {number[]} translations the ids of the translations selected.
 * @returns {Promise<TranslationsResponse>}
 */
export const getTranslationsInfo = async (
  locale: string,
  translations: number[],
): Promise<TranslationsResponse> => fetcher(makeTranslationsInfoUrl(locale, translations));

/**
 * Get the advanced copy content that will be copied to clipboard and put in a file.
 *
 * @param {AdvancedCopyRequest} params
 * @returns {Promise<AdvancedCopyRawResultResponse>}
 */
export const getAdvancedCopyRawResult = async (
  params: AdvancedCopyRequest,
): Promise<AdvancedCopyRawResultResponse> => fetcher(makeAdvancedCopyUrl(params));

/**
 * Get the search results of a query.
 *
 * @param {SearchRequest} params
 * @returns  {Promise<SearchResponse>}
 */
export const getSearchResults = async (params: SearchRequest): Promise<SearchResponse> =>
  fetcher(makeSearchResultsUrl(params));

/**
 * Get the list of tafsirs.
 *
 * @param {string} language
 * @returns {Promise<TafsirsResponse>}
 */
export const getTafsirs = async (language: string): Promise<TafsirsResponse> =>
  fetcher(makeTafsirsUrl(language));

/**
 * Get a chapter's info
 *
 * @param {string} chapterId
 * @param {string} language
 * @returns {Promise<ChapterInfoResponse>}
 */
export const getChapterInfo = async (
  chapterId: string,
  language: string,
): Promise<ChapterInfoResponse> => fetcher(makeChapterInfoUrl(chapterId, language));

/**
 * Get a chapter's.
 *
 * @param {string} chapterIdOrSlug
 * @param {string} language
 * @returns {Promise<ChapterInfoResponse>}
 */
export const getChapter = async (
  chapterIdOrSlug: string,
  language: string,
): Promise<ChapterResponse> => fetcher(makeChapterUrl(chapterIdOrSlug, language));

/**
 * Get the verses of a specific Juz.
 *
 * @param {string} id the ID of the Juz.
 * @param {string} locale  the locale.
 * @param {string} params the params that we might need to include that differs from the default ones.
 *
 * @returns {Promise<VersesResponse>}
 */
export const getJuzVerses = async (
  id: string,
  locale: string,
  params?: Record<string, unknown>,
): Promise<VersesResponse> => fetcher(makeJuzVersesUrl(id, locale, params));

/**
<<<<<<< HEAD
 * Get the verses of a specific Rub El Hizb.
 *
 * @param {string} id the ID of the Rub El Hizb.
=======
 * Get the verses of a specific Hizb.
 *
 * @param {string} id the ID of the Hizb.
>>>>>>> 22febdbb
 * @param {string} locale  the locale.
 * @param {string} params the params that we might need to include that differs from the default ones.
 *
 * @returns {Promise<VersesResponse>}
 */
<<<<<<< HEAD
 export const getRubVerses = async (
  id: string,
  locale: string,
  params?: Record<string, unknown>,
): Promise<VersesResponse> => fetcher(makeRubVersesUrl(id, locale, params));
=======
export const getHizbVerses = async (
  id: string,
  locale: string,
  params?: Record<string, unknown>,
): Promise<VersesResponse> => fetcher(makeHizbVersesUrl(id, locale, params));
>>>>>>> 22febdbb

/**
 * Get the verses of a specific page.
 *
 * @param {string} id the ID of the page.
 * @param {string} locale  the locale.
 * @param {string} params the params that we might need to include that differs from the default ones.
 *
 * @returns {Promise<VersesResponse>}
 */
export const getPageVerses = async (
  id: string,
  locale: string,
  params?: Record<string, unknown>,
): Promise<VersesResponse> => fetcher(makePageVersesUrl(id, locale, params));

/**
 * Get the footnote details.
 *
 * @param {string} footnoteId the ID of the footnote.
 *
 * @returns {Promise<FootnoteResponse>}
 */
export const getFootnote = async (footnoteId: string): Promise<FootnoteResponse> =>
  fetcher(makeFootnoteUrl(footnoteId));

/**
 * Get the footnote details.
 *
 * @param {PagesLookUpRequest} params
 *
 * @returns {Promise<PagesLookUpResponse>}
 */
export const getPagesLookup = async (params: PagesLookUpRequest): Promise<PagesLookUpResponse> =>
  fetcher(makePagesLookupUrl(params));

/**
 * Get the chapter id by a slug.
 *
 * @param {string} slug
 * @param {string} locale
 * @returns {Promise<false|string>}
 */
export const getChapterIdBySlug = async (slug: string, locale: string): Promise<false | string> => {
  try {
    const chapterResponse = await getChapter(encodeURI(slug), locale);
    return chapterResponse.chapter.id as string;
  } catch (error) {
    return false;
  }
};

/**
 * Get the Tafsir content of a verse by the tafsir ID.
 *
 * @param {string} tafsirIdOrSlug
 * @param {string} verseKey
 * @param {QuranFont} quranFont
 * @param {MushafLines} mushafLines
 * @returns {Promise<TafsirContentResponse>}
 */
export const getTafsirContent = (
  tafsirIdOrSlug: string,
  verseKey: string,
  quranFont: QuranFont,
  mushafLines: MushafLines,
  locale: string,
): Promise<TafsirContentResponse> => {
  return fetcher(
    makeTafsirContentUrl(tafsirIdOrSlug as string, verseKey, {
      lang: locale,
      quranFont,
      mushafLines,
    }),
  );
};<|MERGE_RESOLUTION|>--- conflicted
+++ resolved
@@ -13,11 +13,8 @@
   makeTranslationsUrl,
   makeVersesUrl,
   makeJuzVersesUrl,
-<<<<<<< HEAD
   makeRubVersesUrl,
-=======
   makeHizbVersesUrl,
->>>>>>> 22febdbb
   makeChapterInfoUrl,
   makePageVersesUrl,
   makeFootnoteUrl,
@@ -236,33 +233,34 @@
 ): Promise<VersesResponse> => fetcher(makeJuzVersesUrl(id, locale, params));
 
 /**
-<<<<<<< HEAD
  * Get the verses of a specific Rub El Hizb.
  *
  * @param {string} id the ID of the Rub El Hizb.
-=======
+ * @param {string} locale  the locale.
+ * @param {string} params the params that we might need to include that differs from the default ones.
+ *
+ * @returns {Promise<VersesResponse>}
+ */
+export const getRubVerses = async (
+  id: string,
+  locale: string,
+  params?: Record<string, unknown>,
+): Promise<VersesResponse> => fetcher(makeRubVersesUrl(id, locale, params));
+
+/**
  * Get the verses of a specific Hizb.
  *
  * @param {string} id the ID of the Hizb.
->>>>>>> 22febdbb
  * @param {string} locale  the locale.
  * @param {string} params the params that we might need to include that differs from the default ones.
  *
  * @returns {Promise<VersesResponse>}
  */
-<<<<<<< HEAD
- export const getRubVerses = async (
-  id: string,
-  locale: string,
-  params?: Record<string, unknown>,
-): Promise<VersesResponse> => fetcher(makeRubVersesUrl(id, locale, params));
-=======
 export const getHizbVerses = async (
   id: string,
   locale: string,
   params?: Record<string, unknown>,
 ): Promise<VersesResponse> => fetcher(makeHizbVersesUrl(id, locale, params));
->>>>>>> 22febdbb
 
 /**
  * Get the verses of a specific page.

--- conflicted
+++ resolved
@@ -1,10 +1,7 @@
 import { useState } from 'react';
 
-<<<<<<< HEAD
+import { useRouter } from 'next/router';
 import Trans from 'next-translate/Trans';
-=======
-import { useRouter } from 'next/router';
->>>>>>> e8ada5a3
 import useTranslation from 'next-translate/useTranslation';
 
 import { SubmissionResult } from '../FormBuilder/FormBuilder';

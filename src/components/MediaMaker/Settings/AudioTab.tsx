/* eslint-disable react-func/max-lines-per-function */
import { FC, useContext, useMemo, useState } from 'react';

import useTranslation from 'next-translate/useTranslation';

import styles from '../MediaMaker.module.scss';

import ReciterSettings from './ReciterSettings';
import TranslationSettingsSection from './TranslationSectionSetting';
import VersesRangeSelector from './VersesRangeSelector';

import { RangeSelectorType } from '@/components/Verse/AdvancedCopy/SelectorContainer';
import validateRangeSelection from '@/components/Verse/AdvancedCopy/utils/validateRangeSelection';
import DataContext from '@/contexts/DataContext';
import Select, { SelectSize } from '@/dls/Forms/Select';
import Separator from '@/dls/Separator/Separator';
import MediaSettings, { ChangedSettings } from '@/types/Media/MediaSettings';
import Reciter from '@/types/Reciter';
import { toLocalizedVerseKey } from '@/utils/locale';
<<<<<<< HEAD
=======
import { MAX_AYAHS_LIMIT } from '@/utils/validator';
>>>>>>> 7905ad55
import { generateChapterVersesKeys, getVerseNumberFromKey } from '@/utils/verse';

type AudioTabProps = {
  chaptersList: any[];
  reciters: Reciter[];
  isFetching: boolean;
  mediaSettings: MediaSettings;
  onSettingsUpdate: (settings: ChangedSettings, key?: keyof MediaSettings, value?: any) => void;
};

const AudioTab: FC<AudioTabProps> = ({
  chaptersList,
  reciters,
  isFetching,
  mediaSettings,
  onSettingsUpdate,
}) => {
  const { lang, t } = useTranslation('quran-media-maker');
  const chaptersData = useContext(DataContext);
  const [rangesError, setRangesError] = useState(null);

  const { verseFrom, verseTo, surah } = mediaSettings;
  const onChapterChange = (newChapter: string) => {
    const numberOfFirstVerseOfNewChapter = '1';
    onSettingsUpdate(
      {
        surah: Number(newChapter),
        verseFrom: numberOfFirstVerseOfNewChapter,
        verseTo: numberOfFirstVerseOfNewChapter,
      },
      'surah',
      newChapter,
    );
  };

  const verseNumbers = useMemo(() => {
    return generateChapterVersesKeys(chaptersData, String(surah)).map((verseKey) => {
      const verseNumber = String(getVerseNumberFromKey(verseKey));
      return {
        id: verseNumber,
        name: verseNumber,
        value: verseNumber,
        label: toLocalizedVerseKey(verseNumber, lang),
      };
    });
  }, [chaptersData, lang, surah]);

  const onVerseRangeChange = (
    newSelectedVerseNumber: string,
    verseSelectorId: RangeSelectorType,
  ) => {
    setRangesError(null);
    const isVerseKeyStartOfRange = verseSelectorId === RangeSelectorType.START;
    const startVerseNumber = isVerseKeyStartOfRange ? newSelectedVerseNumber : verseFrom;
    const endVerseNumber = !isVerseKeyStartOfRange ? newSelectedVerseNumber : verseTo;
    const startVerseKey = `${surah}:${startVerseNumber}`;
    const endVerseKey = `${surah}:${endVerseNumber}`;
    const validationError = validateRangeSelection(startVerseKey, endVerseKey, t);
    if (validationError) {
      setRangesError(validationError);
      return false;
    }
    if (isVerseKeyStartOfRange) {
<<<<<<< HEAD
      const isMaxAyahs = Number(verseTo) - Number(newSelectedVerseNumber) >= 10;
=======
      const isMaxAyahs = Number(verseTo) - Number(newSelectedVerseNumber) >= MAX_AYAHS_LIMIT;
>>>>>>> 7905ad55

      onSettingsUpdate(
        {
          verseFrom: newSelectedVerseNumber,
          verseTo: isMaxAyahs ? newSelectedVerseNumber : verseTo,
          surah,
        },
        'verseFrom',
        newSelectedVerseNumber,
      );
    } else {
<<<<<<< HEAD
      const isMaxAyahs = Number(newSelectedVerseNumber) - Number(verseFrom) >= 10;
=======
      const isMaxAyahs = Number(newSelectedVerseNumber) - Number(verseFrom) >= MAX_AYAHS_LIMIT;
>>>>>>> 7905ad55

      onSettingsUpdate(
        {
          verseFrom: isMaxAyahs ? newSelectedVerseNumber : verseFrom,
          verseTo: newSelectedVerseNumber,
          surah,
        },
        'verseTo',
        newSelectedVerseNumber,
      );
    }
    return true;
  };

  return (
    <div className={styles.tabContainer}>
      <div className={styles.section}>
        <div className={styles.sectionTitle}>
          {t('common:ayahs')}
          <div className={styles.label}>{t('max-ayahs')}</div>
        </div>

        <div className={styles.selectContainer}>
          <Select
            id="surah"
            name="surah"
            options={chaptersList || []}
            value={String(surah)}
            onChange={onChapterChange}
            disabled={isFetching}
            size={SelectSize.Medium}
            className={styles.select}
          />

          <VersesRangeSelector
            dropdownItems={verseNumbers}
            rangeStartVerse={verseFrom}
            rangeEndVerse={verseTo}
            onChange={onVerseRangeChange}
            isVisible
            isDisabled={isFetching}
          />
        </div>
        {rangesError && <div className={styles.error}>{rangesError}</div>}
      </div>

      <div className={styles.separatorContainer}>
        <Separator isVertical />
      </div>
      <ReciterSettings
        reciter={mediaSettings.reciter}
        onSettingsUpdate={onSettingsUpdate}
        reciters={reciters}
      />
      <div className={styles.separatorContainer}>
        <Separator isVertical />
      </div>
      <TranslationSettingsSection
        translations={mediaSettings.translations}
        onSettingsUpdate={onSettingsUpdate}
      />
    </div>
  );
};

export default AudioTab;<|MERGE_RESOLUTION|>--- conflicted
+++ resolved
@@ -17,10 +17,7 @@
 import MediaSettings, { ChangedSettings } from '@/types/Media/MediaSettings';
 import Reciter from '@/types/Reciter';
 import { toLocalizedVerseKey } from '@/utils/locale';
-<<<<<<< HEAD
-=======
 import { MAX_AYAHS_LIMIT } from '@/utils/validator';
->>>>>>> 7905ad55
 import { generateChapterVersesKeys, getVerseNumberFromKey } from '@/utils/verse';
 
 type AudioTabProps = {
@@ -84,11 +81,7 @@
       return false;
     }
     if (isVerseKeyStartOfRange) {
-<<<<<<< HEAD
-      const isMaxAyahs = Number(verseTo) - Number(newSelectedVerseNumber) >= 10;
-=======
       const isMaxAyahs = Number(verseTo) - Number(newSelectedVerseNumber) >= MAX_AYAHS_LIMIT;
->>>>>>> 7905ad55
 
       onSettingsUpdate(
         {
@@ -100,11 +93,7 @@
         newSelectedVerseNumber,
       );
     } else {
-<<<<<<< HEAD
-      const isMaxAyahs = Number(newSelectedVerseNumber) - Number(verseFrom) >= 10;
-=======
       const isMaxAyahs = Number(newSelectedVerseNumber) - Number(verseFrom) >= MAX_AYAHS_LIMIT;
->>>>>>> 7905ad55
 
       onSettingsUpdate(
         {

@use "src/styles/constants";
@use "src/styles/breakpoints";

.emptySpacePlaceholder {
  height: var(--navbar-container-height);
}

.container {
  inset-block-start: 0;
  position: fixed;
  height: var(--navbar-height);
  width: 100%;
  transition: var(--transition-regular);
  background: var(--color-background-elevated);
  z-index: var(--z-index-header);
  will-change: transform;
}

.hiddenNav {
  // https://ptgamr.github.io/2014-09-13-translate3d-vs-translate-performance/
  transform: translate3d(0, calc(-1 * var(--navbar-container-height)), 0);
<<<<<<< HEAD

  // TODO: remove this when banner is removed
  @include breakpoints.smallerThanTablet {
    transform: translate3d(
      0,
      calc(-1 * (var(--navbar-container-height) + var(--banner-height))),
      0
    );
  }
=======
>>>>>>> f8be2e27
}<|MERGE_RESOLUTION|>--- conflicted
+++ resolved
@@ -19,16 +19,4 @@
 .hiddenNav {
   // https://ptgamr.github.io/2014-09-13-translate3d-vs-translate-performance/
   transform: translate3d(0, calc(-1 * var(--navbar-container-height)), 0);
-<<<<<<< HEAD
-
-  // TODO: remove this when banner is removed
-  @include breakpoints.smallerThanTablet {
-    transform: translate3d(
-      0,
-      calc(-1 * (var(--navbar-container-height) + var(--banner-height))),
-      0
-    );
-  }
-=======
->>>>>>> f8be2e27
 }
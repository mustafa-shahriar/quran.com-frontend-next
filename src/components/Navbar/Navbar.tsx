--- conflicted
+++ resolved
@@ -8,12 +8,8 @@
 import NavbarBody from './NavbarBody';
 
 import Banner from '@/components/Banner/Banner';
-<<<<<<< HEAD
-import LearningPlanButton from '@/components/Course/Buttons/NavbarButton';
+import DonateButton from '@/components/Fundraising/DonateButton';
 import { useOnboarding } from '@/components/Onboarding/OnboardingProvider';
-=======
-import DonateButton from '@/components/Fundraising/DonateButton';
->>>>>>> 10933b8f
 import { selectNavbar } from '@/redux/slices/navbar';
 import DonateButtonClickSource from '@/types/DonateButtonClickSource';
 
@@ -26,16 +22,11 @@
   return (
     <>
       <div className={styles.emptySpacePlaceholder} />
-<<<<<<< HEAD
       <nav className={classNames(styles.container, { [styles.hiddenNav]: !showNavbar })}>
-        <Banner text={t('prepare-hearts.title')} ctaButton={<LearningPlanButton />} />
-=======
-      <nav className={classNames(styles.container, { [styles.hiddenNav]: !isNavbarVisible })}>
         <Banner
           text={t('fundraising-sticky-banner.title')}
           ctaButton={<DonateButton source={DonateButtonClickSource.BANNER} />}
         />
->>>>>>> 10933b8f
         <NavbarBody />
       </nav>
     </>

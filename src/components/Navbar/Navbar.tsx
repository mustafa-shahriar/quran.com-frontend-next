import React from 'react';

import classNames from 'classnames';
import useTranslation from 'next-translate/useTranslation';
import { useSelector, shallowEqual } from 'react-redux';

import { useOnboarding } from '../Onboarding/OnboardingProvider';

import styles from './Navbar.module.scss';
import NavbarBody from './NavbarBody';

import Banner from '@/components/Banner/Banner';
import LearningPlanButton from '@/components/Course/Buttons/NavbarButton';
import { selectNavbar } from '@/redux/slices/navbar';

const Navbar = () => {
<<<<<<< HEAD
  const { isActive } = useOnboarding();
=======
  const { t } = useTranslation('common');
>>>>>>> 2ffbd161
  const { isVisible: isNavbarVisible } = useSelector(selectNavbar, shallowEqual);
  const showNavbar = isNavbarVisible || isActive;

  return (
    <>
      <div className={styles.emptySpacePlaceholder} />
<<<<<<< HEAD
      <nav className={classNames(styles.container, { [styles.hiddenNav]: !showNavbar })}>
=======
      <nav className={classNames(styles.container, { [styles.hiddenNav]: !isNavbarVisible })}>
        <Banner text={t('prepare-hearts.title')} ctaButton={<LearningPlanButton />} />
>>>>>>> 2ffbd161
        <NavbarBody />
      </nav>
    </>
  );
};

export default Navbar;<|MERGE_RESOLUTION|>--- conflicted
+++ resolved
@@ -14,23 +14,16 @@
 import { selectNavbar } from '@/redux/slices/navbar';
 
 const Navbar = () => {
-<<<<<<< HEAD
   const { isActive } = useOnboarding();
-=======
   const { t } = useTranslation('common');
->>>>>>> 2ffbd161
   const { isVisible: isNavbarVisible } = useSelector(selectNavbar, shallowEqual);
   const showNavbar = isNavbarVisible || isActive;
 
   return (
     <>
       <div className={styles.emptySpacePlaceholder} />
-<<<<<<< HEAD
       <nav className={classNames(styles.container, { [styles.hiddenNav]: !showNavbar })}>
-=======
-      <nav className={classNames(styles.container, { [styles.hiddenNav]: !isNavbarVisible })}>
         <Banner text={t('prepare-hearts.title')} ctaButton={<LearningPlanButton />} />
->>>>>>> 2ffbd161
         <NavbarBody />
       </nav>
     </>

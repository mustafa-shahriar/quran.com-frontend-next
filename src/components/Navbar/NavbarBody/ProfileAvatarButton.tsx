--- conflicted
+++ resolved
@@ -1,7 +1,7 @@
 import { useState } from 'react';
 
+import useTranslation from 'next-translate/useTranslation';
 import { useRouter } from 'next/router';
-import useTranslation from 'next-translate/useTranslation';
 
 import styles from './ProfileAvatarButton.module.scss';
 
@@ -11,21 +11,17 @@
 import ArrowIcon from '@/icons/east.svg';
 import LogoutIcon from '@/icons/logout.svg';
 import IconPerson from '@/icons/person.svg';
-<<<<<<< HEAD
-import NoteIcon from '@/icons/reader.svg';
-=======
 import ReaderIcon from '@/icons/reader.svg';
->>>>>>> 5219da02
 import TickIcon from '@/icons/tick.svg';
 import { logoutUser } from '@/utils/auth/api';
 import { isLoggedIn } from '@/utils/auth/login';
 import { removeLastSyncAt } from '@/utils/auth/userDataSync';
 import { logButtonClick } from '@/utils/eventLogger';
-<<<<<<< HEAD
-import { getNotesNavigationUrl, getReadingGoalProgressNavigationUrl } from '@/utils/navigation';
-=======
-import { getMyCoursesNavigationUrl, getReadingGoalProgressNavigationUrl } from '@/utils/navigation';
->>>>>>> 5219da02
+import {
+  getNotesNavigationUrl,
+  getMyCoursesNavigationUrl,
+  getReadingGoalProgressNavigationUrl,
+} from '@/utils/navigation';
 
 const ProfileAvatarButton = () => {
   const [isOpen, setIsOpen] = useState(false);
@@ -62,15 +58,16 @@
     });
   };
 
-<<<<<<< HEAD
   const onNotesClicked = () => {
     logButtonClick('profile_avatar_notes');
     router.push(getNotesNavigationUrl()).then(() => {
-=======
+      setIsOpen(false);
+    });
+  };
+
   const onMyCoursesClicked = () => {
     logButtonClick('profile_avatar_my_courses');
     router.push(getMyCoursesNavigationUrl()).then(() => {
->>>>>>> 5219da02
       setIsOpen(false);
     });
   };
@@ -103,13 +100,11 @@
         <PopoverMenu.Item onClick={onReadingHistoryClicked} icon={<ClockIcon />}>
           {t('reading-history')}
         </PopoverMenu.Item>
-<<<<<<< HEAD
-        <PopoverMenu.Item onClick={onNotesClicked} icon={<NoteIcon />}>
+        <PopoverMenu.Item onClick={onNotesClicked} icon={<ReaderIcon />}>
           {t('notes.notes')}
-=======
+        </PopoverMenu.Item>
         <PopoverMenu.Item onClick={onMyCoursesClicked} icon={<ReaderIcon />}>
           {t('my-learning-plans')}
->>>>>>> 5219da02
         </PopoverMenu.Item>
         <PopoverMenu.Item onClick={onLogoutClicked} icon={<LogoutIcon />}>
           {t('logout')}

--- conflicted
+++ resolved
@@ -24,12 +24,9 @@
   getNotesNavigationUrl,
   getMyCoursesNavigationUrl,
   getReadingGoalProgressNavigationUrl,
-<<<<<<< HEAD
   getNotificationSettingsNavigationUrl,
   getProfileNavigationUrl,
-=======
   getLoginNavigationUrl,
->>>>>>> fa8d9858
 } from '@/utils/navigation';
 
 const ProfileAvatarButton = () => {

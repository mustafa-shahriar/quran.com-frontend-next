--- conflicted
+++ resolved
@@ -35,19 +35,7 @@
 
 .visibleContainer {
   transform: translate3d(0, var(--navbar-container-height), 0);
-<<<<<<< HEAD
-
-  // TODO: remove when banner is removed
-  @include breakpoints.smallerThanTablet {
-    transform: translate3d(
-      0,
-      calc(var(--navbar-container-height) + var(--banner-height)),
-      0
-    );
-  }
-=======
   // https://ptgamr.github.io/2014-09-13-translate3d-vs-translate-performance/
->>>>>>> f8be2e27
 }
 
 .withVisibleBanner {
@@ -77,13 +65,6 @@
 .sectionsContainer {
   width: 100%;
   padding-block-start: var(--spacing-micro);
-<<<<<<< HEAD
-  // TODO: uncomment when we remvoe banner
-  // @include breakpoints.smallerThanTablet {
-  // padding-block-start: calc(1.4 * var(--spacing-mega));
-  // }
-=======
->>>>>>> f8be2e27
   padding-block-end: var(--spacing-micro);
   display: flex;
   align-items: center;

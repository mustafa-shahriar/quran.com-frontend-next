import React from 'react';

import ChapterControls from './ChapterControls';
import styles from './EndOfScrollingControls.module.scss';
import HizbControls from './HizbControls';
import JuzControls from './JuzControls';
import PageControls from './PageControls';
import RubControls from './RubControls';
import VerseControls from './VerseControls';

import { VersesResponse } from 'types/ApiResponses';
import { QuranReaderDataType } from 'types/QuranReader';
import Verse from 'types/Verse';

interface Props {
  quranReaderDataType: QuranReaderDataType;
  lastVerse: Verse;
  initialData: VersesResponse;
}

const EndOfScrollingControls: React.FC<Props> = ({
  quranReaderDataType,
  lastVerse,
  initialData,
}) => {
  return (
    <div className={styles.container}>
      <div className={styles.buttonsContainer}>
        {quranReaderDataType === QuranReaderDataType.Chapter && (
          <ChapterControls lastVerse={lastVerse} initialData={initialData} />
        )}
        {(quranReaderDataType === QuranReaderDataType.Verse ||
          quranReaderDataType === QuranReaderDataType.VerseRange) && (
          <VerseControls lastVerse={lastVerse} />
        )}
        {quranReaderDataType === QuranReaderDataType.Page && <PageControls lastVerse={lastVerse} />}
        {quranReaderDataType === QuranReaderDataType.Juz && <JuzControls lastVerse={lastVerse} />}
<<<<<<< HEAD
        {quranReaderDataType === QuranReaderDataType.Rub && <RubControls lastVerse={lastVerse} />}
=======
        {quranReaderDataType === QuranReaderDataType.Hizb && <HizbControls lastVerse={lastVerse} />}
>>>>>>> 22febdbb
      </div>
    </div>
  );
};

export default EndOfScrollingControls;<|MERGE_RESOLUTION|>--- conflicted
+++ resolved
@@ -35,11 +35,8 @@
         )}
         {quranReaderDataType === QuranReaderDataType.Page && <PageControls lastVerse={lastVerse} />}
         {quranReaderDataType === QuranReaderDataType.Juz && <JuzControls lastVerse={lastVerse} />}
-<<<<<<< HEAD
         {quranReaderDataType === QuranReaderDataType.Rub && <RubControls lastVerse={lastVerse} />}
-=======
         {quranReaderDataType === QuranReaderDataType.Hizb && <HizbControls lastVerse={lastVerse} />}
->>>>>>> 22febdbb
       </div>
     </div>
   );

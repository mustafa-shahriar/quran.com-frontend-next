/* eslint-disable max-lines */
/* eslint-disable @next/next/no-img-element */
import { useCallback, useContext, useMemo, useState } from 'react';

import classNames from 'classnames';
import clipboardCopy from 'clipboard-copy';
import useTranslation from 'next-translate/useTranslation';

import styles from './ReflectionItem.module.scss';

import VerseAndTranslation from '@/components/Verse/VerseAndTranslation';
import Button, { ButtonShape, ButtonSize, ButtonVariant } from '@/dls/Button/Button';
import Link, { LinkVariant } from '@/dls/Link/Link';
import PopoverMenu from '@/dls/PopoverMenu/PopoverMenu';
import { ToastStatus, useToast } from '@/dls/Toast/Toast';
import ChatIcon from '@/icons/chat.svg';
import ChevronDownIcon from '@/icons/chevron-down.svg';
import CopyLinkIcon from '@/icons/copy-link.svg';
import CopyIcon from '@/icons/copy.svg';
import LoveIcon from '@/icons/love.svg';
import OverflowMenuIcon from '@/icons/menu_more_horiz.svg';
import ShareIcon from '@/icons/share.svg';
import VerifiedIcon from '@/icons/verified.svg';
import { getChapterData } from '@/utils/chapter';
import { formatDateRelatively } from '@/utils/datetime';
import { logButtonClick } from '@/utils/eventLogger';
import truncate from '@/utils/html-truncate';
import { toLocalizedNumber } from '@/utils/locale';
import {
  getQuranReflectPostCommentUrl,
  getQuranReflectAuthorUrl,
  getQuranReflectPostUrl,
  getQuranReflectTagUrl,
<<<<<<< HEAD
} from 'src/utils/navigation';
import { stripHTMLTags } from 'src/utils/string';
import { navigateToExternalUrl } from 'src/utils/url';
import { makeVerseKey } from 'src/utils/verse';
=======
} from '@/utils/navigation';
import { navigateToExternalUrl } from '@/utils/url';
import { makeVerseKey } from '@/utils/verse';
import DataContext from 'src/contexts/DataContext';
>>>>>>> 732c1897

export type VerseReference = {
  chapter: number;
  from?: number;
  to?: number;
};

type ReflectionItemProps = {
  id: number;
  authorName: string;
  authorUsername: string;
  avatarUrl: string;
  date: string;
  reflectionText: string;
  isAuthorVerified: boolean;
  verseReferences?: VerseReference[];
  likesCount?: number;
  commentsCount?: number;
};

const SEPARATOR = ' · ';
const DEFAULT_IMAGE = '/images/quran-reflect.png';
const MAX_REFLECTION_LENGTH = 220;

const ReflectionItem = ({
  id,
  authorName,
  authorUsername,
  date,
  avatarUrl,
  reflectionText,
  isAuthorVerified,
  verseReferences,
  likesCount,
  commentsCount,
}: ReflectionItemProps) => {
  const toast = useToast();
  const [isExpanded, setIsExpanded] = useState(false);
  const { t, lang } = useTranslation();
  const formattedDate = formatDateRelatively(new Date(date), lang);
  const onMoreLessClicked = () => setIsExpanded((prevIsExpanded) => !prevIsExpanded);
  const [shouldShowReferredVerses, setShouldShowReferredVerses] = useState(false);
  const chaptersData = useContext(DataContext);

  const onReferredVersesHeaderClicked = () => {
    setShouldShowReferredVerses((prevShouldShowReferredVerses) => !prevShouldShowReferredVerses);
  };

  // some reference, are referencing to the entire chapter (doesn't have from/to properties)
  // we only want to show the data for references that have from/to properties
  const nonChapterVerseReferences = useMemo(
    () => verseReferences.filter((verse) => !!verse.from && !!verse.to),
    [verseReferences],
  );

  const referredVerseText = useMemo(() => {
    let text = '';
    const chapters = verseReferences
      .filter((verse) => !verse.from || !verse.to)
      .map((verse) => toLocalizedNumber(verse.chapter, lang));

    if (chapters.length > 0) {
      text += `${t('common:surah')} ${chapters.join(',')}`;
    }

    const verses = nonChapterVerseReferences.map((verse) =>
      makeVerseKey(
        toLocalizedNumber(verse.chapter, lang),
        toLocalizedNumber(verse.from, lang),
        toLocalizedNumber(verse.to, lang),
      ),
    );

    if (verses.length > 0) {
      if (chapters.length > 0) text += ` ${t('common:and')} `;
      text += `${t('common:ayah')} ${verses.join(',')}`;
    }

    return text;
  }, [verseReferences, nonChapterVerseReferences, lang, t]);

  const getSurahName = useCallback(
    (chapterNumber) => {
      const surahName = getChapterData(chaptersData, chapterNumber.toString())?.transliteratedName;
      return `${t('common:surah')} ${surahName} (${chapterNumber})`;
    },
    [chaptersData, t],
  );

  const onCopyLinkClicked = () => {
    logButtonClick('reflection_item_copy_link');
    clipboardCopy(getQuranReflectPostUrl(id)).then(() =>
      toast(t('common:shared'), { status: ToastStatus.Success }),
    );
  };

  const onLikesCountClicked = () => {
    logButtonClick('reflection_item_likes');
  };

  const onCommentsCountClicked = () => {
    logButtonClick('reflection_item_comments');
  };

  const onCopyTextClicked = () => {
    logButtonClick('reflection_item_copy_text');

    const textToCopy = stripHTMLTags(`${reflectionText} -- ${getQuranReflectPostUrl(id)}`);
    clipboardCopy(textToCopy).then(() =>
      toast(t('quran-reader:text-copied'), { status: ToastStatus.Success }),
    );
  };

  const onReflectAuthorClicked = () => {
    logButtonClick('reflection_item_author');
  };

  const highlightHashtag = (text: string) =>
    text
      .split(' ')
      .map((word) => {
        if (word.startsWith('<tag>') && word.endsWith('</tag>')) {
          const val = word.substring(5, word.length - 6);
          // eslint-disable-next-line i18next/no-literal-string
          return `<a target="_blank" href="${getQuranReflectTagUrl(val)}" class="${
            styles.hashtag
          }">${val}</a>`;
        }

        return word;
      })
      .join(' ');

  return (
    <div className={styles.container}>
      <div className={styles.header}>
        <div className={styles.authorInfo}>
          <Link isNewTab href={getQuranReflectAuthorUrl(authorUsername)} className={styles.author}>
            <img alt={authorName} className={styles.avatar} src={avatarUrl || DEFAULT_IMAGE} />
          </Link>
          <div>
            <Link
              isNewTab
              href={getQuranReflectAuthorUrl(authorUsername)}
              variant={LinkVariant.Primary}
              className={styles.author}
              onClick={onReflectAuthorClicked}
            >
              {authorName}
              {isAuthorVerified && (
                <span className={styles.verifiedIcon}>
                  <VerifiedIcon />
                </span>
              )}
            </Link>
            <div>
              <span className={styles.date}>{formattedDate}</span>
              {verseReferences && (
                <>
                  <span className={styles.separator}>{SEPARATOR}</span>
                  <span
                    tabIndex={0}
                    role="button"
                    onKeyPress={onReferredVersesHeaderClicked}
                    onClick={onReferredVersesHeaderClicked}
                    className={classNames(styles.verseReferencesContainer, {
                      [styles.clickable]: nonChapterVerseReferences.length > 0,
                    })}
                  >
                    <span className={styles.referencedVersesPrefix}>
                      {t('quran-reader:referencing')}{' '}
                    </span>
                    <span className={styles.verseReferences}>{referredVerseText}</span>
                    <span
                      className={classNames(styles.chevronContainer, {
                        [styles.flipChevron]: shouldShowReferredVerses,
                      })}
                    >
                      {nonChapterVerseReferences.length > 0 && <ChevronDownIcon />}
                    </span>
                  </span>
                </>
              )}
            </div>
          </div>
        </div>
        <div>
          <PopoverMenu
            isPortalled={false}
            trigger={
              <Button
                size={ButtonSize.Small}
                tooltip={t('common:more')}
                variant={ButtonVariant.Ghost}
                shape={ButtonShape.Circle}
              >
                <OverflowMenuIcon />
              </Button>
            }
          >
            <PopoverMenu.Item
              onClick={() => {
                navigateToExternalUrl(getQuranReflectPostUrl(id));
              }}
            >
              {t('quran-reader:view-on-quran-reflect')}
            </PopoverMenu.Item>
          </PopoverMenu>
        </div>
      </div>

      {shouldShowReferredVerses && nonChapterVerseReferences?.length > 0 && (
        <div className={styles.verseAndTranslationsListContainer}>
          {nonChapterVerseReferences.map(({ chapter, from, to }) => (
            <div
              className={styles.verseAndTranslationContainer}
              key={makeVerseKey(chapter, from, to)}
            >
              {verseReferences.length > 1 && (
                <span className={styles.surahName}>{getSurahName(chapter)}</span>
              )}
              <VerseAndTranslation chapter={chapter} from={from} to={to} />
            </div>
          ))}
        </div>
      )}

      <span
        className={styles.body}
        dangerouslySetInnerHTML={{
          __html: highlightHashtag(
            isExpanded ? reflectionText : truncate(reflectionText, MAX_REFLECTION_LENGTH),
          ),
        }}
      />
      {reflectionText.length > MAX_REFLECTION_LENGTH && (
        <span
          className={styles.moreOrLessText}
          tabIndex={0}
          role="button"
          onKeyDown={onMoreLessClicked}
          onClick={onMoreLessClicked}
        >
          {isExpanded ? t('quran-reader:see-less') : t('quran-reader:see-more')}
        </span>
      )}
      <div className={styles.socialInteractionContainer}>
        <Button
          className={styles.actionItemContainer}
          variant={ButtonVariant.Compact}
          href={getQuranReflectPostUrl(id)}
          isNewTab
          prefix={<LoveIcon />}
          size={ButtonSize.Small}
          onClick={onLikesCountClicked}
        >
          {likesCount}
        </Button>
        <Button
          className={styles.actionItemContainer}
          variant={ButtonVariant.Compact}
          prefix={<ChatIcon />}
          href={getQuranReflectPostCommentUrl(id)}
          isNewTab
          size={ButtonSize.Small}
          onClick={onCommentsCountClicked}
        >
          {commentsCount}
        </Button>

        <PopoverMenu
          isPortalled={false}
          trigger={
            <Button
              className={styles.actionItemContainer}
              variant={ButtonVariant.Compact}
              size={ButtonSize.Small}
              tooltip={t('common:share')}
            >
              <ShareIcon />
            </Button>
          }
        >
          <PopoverMenu.Item
            shouldCloseMenuAfterClick
            icon={<CopyLinkIcon />}
            onClick={onCopyLinkClicked}
            className={styles.item}
          >
            {t('quran-reader:cpy-link')}
          </PopoverMenu.Item>
          <PopoverMenu.Item
            shouldCloseMenuAfterClick
            icon={<CopyIcon />}
            onClick={onCopyTextClicked}
            className={styles.item}
          >
            {t('quran-reader:copy-text')}
          </PopoverMenu.Item>
        </PopoverMenu>
      </div>
    </div>
  );
};

export default ReflectionItem;<|MERGE_RESOLUTION|>--- conflicted
+++ resolved
@@ -9,6 +9,7 @@
 import styles from './ReflectionItem.module.scss';
 
 import VerseAndTranslation from '@/components/Verse/VerseAndTranslation';
+import DataContext from '@/contexts/DataContext';
 import Button, { ButtonShape, ButtonSize, ButtonVariant } from '@/dls/Button/Button';
 import Link, { LinkVariant } from '@/dls/Link/Link';
 import PopoverMenu from '@/dls/PopoverMenu/PopoverMenu';
@@ -31,17 +32,10 @@
   getQuranReflectAuthorUrl,
   getQuranReflectPostUrl,
   getQuranReflectTagUrl,
-<<<<<<< HEAD
-} from 'src/utils/navigation';
-import { stripHTMLTags } from 'src/utils/string';
-import { navigateToExternalUrl } from 'src/utils/url';
-import { makeVerseKey } from 'src/utils/verse';
-=======
 } from '@/utils/navigation';
+import { stripHTMLTags } from '@/utils/string';
 import { navigateToExternalUrl } from '@/utils/url';
 import { makeVerseKey } from '@/utils/verse';
-import DataContext from 'src/contexts/DataContext';
->>>>>>> 732c1897
 
 export type VerseReference = {
   chapter: number;

--- conflicted
+++ resolved
@@ -12,15 +12,7 @@
 import ContentModal from 'src/components/dls/ContentModal/ContentModal';
 import ReflectionBodyContainer from 'src/components/QuranReader/ReflectionView/ReflectionBodyContainer';
 import { logButtonClick } from 'src/utils/eventLogger';
-<<<<<<< HEAD
-import {
-  getQuranReflectVerseUrl,
-  getVerseSelectedReflectionNavigationUrl,
-} from 'src/utils/navigation';
-import { navigateToExternalUrl } from 'src/utils/url';
-=======
 import { fakeNavigate } from 'src/utils/navigation';
->>>>>>> 21fed1f3
 import { getVerseAndChapterNumbersFromKey } from 'src/utils/verse';
 
 type QuranReflectButtonProps = {
@@ -41,8 +33,7 @@
   const onButtonClicked = () => {
     // eslint-disable-next-line i18next/no-literal-string
     logButtonClick(`${isTranslationView ? 'translation_view' : 'reading_view'}_reflect`);
-    navigateToExternalUrl(getQuranReflectVerseUrl(verseKey));
-    // setIsContentModalOpen(true); // temporarily disable inline reflection feature
+    setIsContentModalOpen(true);
   };
 
   const contentModalRef = useRef(null);

/* eslint-disable max-lines */
/* eslint-disable react-func/max-lines-per-function */
import { fetcher } from 'src/api';
import QuranReaderStyles from 'src/redux/types/QuranReaderStyles';
import { getDefaultWordFields, getMushafId } from 'src/utils/api';
<<<<<<< HEAD
import { makeJuzVersesUrl, makePageVersesUrl, makeRubVersesUrl, makeVersesUrl } from 'src/utils/apiPaths';
=======
import {
  makeHizbVersesUrl,
  makeJuzVersesUrl,
  makePageVersesUrl,
  makeVersesUrl,
} from 'src/utils/apiPaths';
>>>>>>> 22febdbb
import { PagesLookUpRequest } from 'types/ApiRequests';
import { VersesResponse } from 'types/ApiResponses';
import LookupRecord from 'types/LookupRecord';
import { QuranReaderDataType } from 'types/QuranReader';
import Verse from 'types/Verse';

interface TranslationViewRequestKeyInput {
  quranReaderDataType: QuranReaderDataType;
  pageNumber: number;
  initialData: VersesResponse;
  quranReaderStyles: QuranReaderStyles;
  selectedTranslations: number[];
  isVerseData: boolean;
  id: string | number;
  reciter: number;
  locale: string;
  wordByWordLocale: string;
}

interface ReadingViewRequestKeyInput {
  pageNumber: number;
  quranReaderStyles: QuranReaderStyles;
  reciter: number;
  locale: string;
  wordByWordLocale: string;
  pageVersesRange?: LookupRecord;
}

/**
 * Generate the request key (the API url based on the params)
 * which will be used by useSwr to determine whether to call BE
 * again or return the cached response.
 *
 * @returns {string}
 */
export const getTranslationViewRequestKey = ({
  id,
  isVerseData,
  initialData,
  pageNumber,
  quranReaderStyles,
  quranReaderDataType,
  selectedTranslations,
  reciter,
  locale,
  wordByWordLocale,
}: TranslationViewRequestKeyInput): string => {
  // if the response has only 1 verse it means we should set the page to that verse this will be combined with perPage which will be set to only 1.
  const page = isVerseData ? initialData.verses[0].verseNumber : pageNumber;
  if (quranReaderDataType === QuranReaderDataType.Juz) {
    return makeJuzVersesUrl(id, locale, {
      wordTranslationLanguage: wordByWordLocale,
      page,
      reciter,
      translations: selectedTranslations.join(','),
      ...getDefaultWordFields(quranReaderStyles.quranFont),
      ...getMushafId(quranReaderStyles.quranFont, quranReaderStyles.mushafLines),
      perPage: initialData.pagination.perPage,
    });
  }
  if (quranReaderDataType === QuranReaderDataType.Hizb) {
    return makeHizbVersesUrl(id, locale, {
      wordTranslationLanguage: wordByWordLocale,
      page,
      reciter,
      translations: selectedTranslations.join(','),
      ...getDefaultWordFields(quranReaderStyles.quranFont),
      ...getMushafId(quranReaderStyles.quranFont, quranReaderStyles.mushafLines),
      perPage: initialData.pagination.perPage,
    });
  }
  if (quranReaderDataType === QuranReaderDataType.Page) {
    return makePageVersesUrl(id, locale, {
      wordTranslationLanguage: wordByWordLocale,
      page,
      reciter,
      perPage: 'all',
      translations: selectedTranslations.join(','),
      ...getDefaultWordFields(quranReaderStyles.quranFont),
      ...getMushafId(quranReaderStyles.quranFont, quranReaderStyles.mushafLines),
    });
  }
  if (quranReaderDataType === QuranReaderDataType.Rub) {
    return makeRubVersesUrl(id, locale, {
      wordTranslationLanguage: wordByWordLocale,
      reciter,
      page,
      from: initialData.metaData.from,
      perPage: initialData.pagination.perPage,
      to: initialData.metaData.to,
      translations: selectedTranslations.join(','),
      ...getDefaultWordFields(quranReaderStyles.quranFont),
      ...getMushafId(quranReaderStyles.quranFont, quranReaderStyles.mushafLines),
    });
  }
  if (quranReaderDataType === QuranReaderDataType.VerseRange) {
    return makeVersesUrl(id, locale, {
      wordTranslationLanguage: wordByWordLocale,
      reciter,
      page,
      from: initialData.metaData.from,
      perPage: initialData.pagination.perPage,
      to: initialData.metaData.to,
      translations: selectedTranslations.join(','),
      ...getDefaultWordFields(quranReaderStyles.quranFont),
      ...getMushafId(quranReaderStyles.quranFont, quranReaderStyles.mushafLines),
    });
  }

  return makeVersesUrl(id, locale, {
    wordTranslationLanguage: wordByWordLocale,
    reciter,
    page,
    perPage: isVerseData ? 1 : initialData.pagination.perPage, // the idea is that when it's a verse view, we want to fetch only 1 verse starting from the verse's number and we can do that by passing per_page option to the API.
    translations: selectedTranslations.join(','),
    ...getDefaultWordFields(quranReaderStyles.quranFont),
    ...getMushafId(quranReaderStyles.quranFont, quranReaderStyles.mushafLines),
  });
};

export const getReaderViewRequestKey = ({
  pageNumber,
  locale,
  quranReaderStyles,
  reciter,
  wordByWordLocale,
  pageVersesRange,
}: ReadingViewRequestKeyInput): string => {
  return makePageVersesUrl(
    pageNumber,
    locale,
    {
      ...getDefaultWordFields(quranReaderStyles.quranFont),
      ...getMushafId(quranReaderStyles.quranFont, quranReaderStyles.mushafLines),
      reciter,
      perPage: 'all',
      wordTranslationLanguage: wordByWordLocale,
      filterPageWords: true,
      ...(pageVersesRange && { ...pageVersesRange }), // add the from and to verse range of the current page
    },
    false,
  );
};

export const getPagesLookupParams = (
  resourceId: number | string,
  quranReaderDataType: QuranReaderDataType,
  mushafId: number,
  initialData: VersesResponse,
) => {
  const params: PagesLookUpRequest = { mushaf: mushafId };
  const resourceIdNumber = Number(resourceId);
  switch (quranReaderDataType) {
    case QuranReaderDataType.Chapter:
      params.chapterNumber = resourceIdNumber;
      break;
    case QuranReaderDataType.Hizb:
      params.hizbNumber = resourceIdNumber;
      break;
    case QuranReaderDataType.Juz:
      params.juzNumber = resourceIdNumber;
      break;
    case QuranReaderDataType.Page:
      params.pageNumber = resourceIdNumber;
      break;
    case QuranReaderDataType.Rub:
      params.rubElHizbNumber = resourceIdNumber;
      break;
    case QuranReaderDataType.Verse:
      params.chapterNumber = resourceIdNumber;
      params.from = initialData.verses[0].verseKey;
      params.to = initialData.verses[0].verseKey;
      break;
    case QuranReaderDataType.VerseRange:
      params.chapterNumber = resourceIdNumber;
      params.from = initialData.metaData.from;
      params.to = initialData.metaData.to;
      break;
    default:
      break;
  }
  return params;
};

/**
 * A custom fetcher that returns the verses array from the api result.
 * We need this workaround as useSWRInfinite requires the data from the api
 * to be an array, while the result we get is formatted as {meta: {}, verses: Verse[]}
 *
 * @returns {Promise<Verse[]>}
 */
export const verseFetcher = async (input: RequestInfo, init?: RequestInit): Promise<Verse[]> => {
  const res = await fetcher<VersesResponse>(input, init);
  // @ts-ignore ignore this typing for now, we'll get back into this when we fix the "initial data not being used" issue
  return res.verses;
};<|MERGE_RESOLUTION|>--- conflicted
+++ resolved
@@ -3,16 +3,13 @@
 import { fetcher } from 'src/api';
 import QuranReaderStyles from 'src/redux/types/QuranReaderStyles';
 import { getDefaultWordFields, getMushafId } from 'src/utils/api';
-<<<<<<< HEAD
-import { makeJuzVersesUrl, makePageVersesUrl, makeRubVersesUrl, makeVersesUrl } from 'src/utils/apiPaths';
-=======
 import {
   makeHizbVersesUrl,
   makeJuzVersesUrl,
   makePageVersesUrl,
   makeVersesUrl,
+  makeRubVersesUrl,
 } from 'src/utils/apiPaths';
->>>>>>> 22febdbb
 import { PagesLookUpRequest } from 'types/ApiRequests';
 import { VersesResponse } from 'types/ApiResponses';
 import LookupRecord from 'types/LookupRecord';

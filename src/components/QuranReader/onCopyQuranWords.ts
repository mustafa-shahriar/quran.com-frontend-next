import clipboardCopy from 'clipboard-copy';

<<<<<<< HEAD
import { DATA_ATTRIBUTE_WORD_LOCATION } from 'src/components/dls/QuranWord/QuranWord';
import { getWordDataByLocation } from 'src/utils/verse';
import { QuranFont } from 'types/QuranReader';
=======
import { DATA_ATTRIBUTE_WORD_LOCATION } from '@/dls/QuranWord/QuranWord';
import { getWordDataByLocation } from '@/utils/verse';
>>>>>>> 0ef8423a
import Verse from 'types/Verse';

/**
 * 1) select all DOM nodes that contain data attribute `data-word-location`
 * 2) see if those nodes are within `selection`
 * 3) extract uthmani_text for those nodes
 * 4) copy those uthmani_text to clipboard
 *
 * We need to use uthmani_text instead of the rendered text to support unicode based fonts like v1 and v2.
 *
 * @param {React.ClipboardEvent<HTMLDivElement>} event
 * @param {Verse[]} verses all verses to scan for `data-word-location`
 * @param {QuranFont} quranFont font to copy, if not `text_indopak` or `text_uthmani` then will use `text_uthmani` to support unicode based fonts
 */
const onCopyQuranWords = (
  event: React.ClipboardEvent<HTMLDivElement>,
  verses: Verse[],
  quranFont: QuranFont,
) => {
  const selection = document.getSelection();
  const quranWordsToCopy = Array.from(
    document.querySelectorAll(`[${DATA_ATTRIBUTE_WORD_LOCATION}]`),
  )
    .filter((node) => selection.containsNode(node, true))
    .map((node) => {
      const wordLocation = node.getAttribute(DATA_ATTRIBUTE_WORD_LOCATION);
      return extractText(wordLocation, verses, quranFont);
    });

  if (quranWordsToCopy.length > 0) {
    // only do prevent default & call clipboardCopy when there are quran words to copy
    // otherwise, user can't copy the translation text
    event.preventDefault();
    clipboardCopy(quranWordsToCopy.join(' '));
  }
};

/**
 *
 * @param {string} wordLocation example: "1:1:1" (chapter 1, verse 1, word position 1)
 * @param {Verse[]} verses list of verses to search for wordLocation
 * @param {QuranFont} quranFont font to copy, if not `text_indopak` or `text_uthmani` then will use `text_uthmani` to support unicode based fonts
 * @returns {string} text of the wordLocation. example "ٱلْحَمْدُ"
 */
const extractText = (wordLocation: string, verses: Verse[], quranFont: QuranFont) => {
  const [chapter, verse, location] = getWordDataByLocation(wordLocation);

  // find the verse
  const selectedVerse = verses.find((v) => v.verseKey === `${chapter}:${verse}`);
  if (!selectedVerse) return '';

  // find the word
  const selectedWord = selectedVerse.words.find(
    (word) => Number(word.position) === Number(location),
  );
  if (!selectedWord) return '';

  if (quranFont === QuranFont.IndoPak) return selectedWord.textIndopak;
  return selectedWord.textUthmani;
};

export default onCopyQuranWords;<|MERGE_RESOLUTION|>--- conflicted
+++ resolved
@@ -1,13 +1,8 @@
 import clipboardCopy from 'clipboard-copy';
 
-<<<<<<< HEAD
-import { DATA_ATTRIBUTE_WORD_LOCATION } from 'src/components/dls/QuranWord/QuranWord';
-import { getWordDataByLocation } from 'src/utils/verse';
-import { QuranFont } from 'types/QuranReader';
-=======
 import { DATA_ATTRIBUTE_WORD_LOCATION } from '@/dls/QuranWord/QuranWord';
 import { getWordDataByLocation } from '@/utils/verse';
->>>>>>> 0ef8423a
+import { QuranFont } from 'types/QuranReader';
 import Verse from 'types/Verse';
 
 /**
@@ -57,15 +52,21 @@
 
   // find the verse
   const selectedVerse = verses.find((v) => v.verseKey === `${chapter}:${verse}`);
-  if (!selectedVerse) return '';
+  if (!selectedVerse) {
+    return '';
+  }
 
   // find the word
   const selectedWord = selectedVerse.words.find(
     (word) => Number(word.position) === Number(location),
   );
-  if (!selectedWord) return '';
+  if (!selectedWord) {
+    return '';
+  }
 
-  if (quranFont === QuranFont.IndoPak) return selectedWord.textIndopak;
+  if (quranFont === QuranFont.IndoPak) {
+    return selectedWord.textIndopak;
+  }
   return selectedWord.textUthmani;
 };
 

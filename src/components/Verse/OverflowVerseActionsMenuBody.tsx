--- conflicted
+++ resolved
@@ -15,11 +15,7 @@
 import VerseActionAdvancedCopy from './VerseActionAdvancedCopy';
 import VerseActionRepeatAudio from './VerseActionRepeatAudio';
 
-<<<<<<< HEAD
-import { fetcher } from 'src/api';
-=======
 import { privateFetcher } from 'src/api';
->>>>>>> 07670282
 import PopoverMenu from 'src/components/dls/PopoverMenu/PopoverMenu';
 import { ToastStatus, useToast } from 'src/components/dls/Toast/Toast';
 import useSetPortalledZIndex from 'src/components/QuranReader/hooks/useSetPortalledZIndex';
@@ -131,16 +127,11 @@
     });
 
     if (!isVerseBookmarked) {
-<<<<<<< HEAD
-      fetcher('/api/users/bookmarks', {
-        method: 'POST',
-=======
       privateFetcher(`${getAuthApiPath('bookmarks')}`, {
         method: 'POST',
         headers: {
           'Content-Type': 'application/json',
         },
->>>>>>> 07670282
         body: JSON.stringify({
           chapterNumber: Number(verse.chapterId),
           verseNumber: verse.verseNumber,

--- conflicted
+++ resolved
@@ -63,7 +63,6 @@
   return (
     <Dialog.Root open={isOpen}>
       <Dialog.Portal>
-<<<<<<< HEAD
         <Dialog.Overlay
           className={styles.overlay}
           ref={overlayRef}
@@ -74,9 +73,6 @@
             }
           }}
         >
-          <Dialog.Content className={styles.contentWrapper} onEscapeKeyDown={onEscapeKeyDown}>
-=======
-        <Dialog.Overlay className={styles.overlay} ref={overlayRef}>
           <Dialog.Content
             className={classNames(styles.contentWrapper, {
               [contentClassName]: contentClassName,
@@ -84,7 +80,6 @@
             onEscapeKeyDown={onEscapeKeyDown}
             onPointerDownOutside={onClose}
           >
->>>>>>> 35f839eb
             <div className={styles.header}>
               {header}
               {hasCloseButton && (

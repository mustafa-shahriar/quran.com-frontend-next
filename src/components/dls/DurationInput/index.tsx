import { ChangeEvent, useEffect, useState } from 'react';

import classNames from 'classnames';
import useTranslation from 'next-translate/useTranslation';

import styles from './DurationInput.module.scss';

import Spinner from '@/dls/Spinner/Spinner';
import { convertNumberToDecimal } from '@/utils/number';

interface DurationInputProps {
  totalSeconds: number;
  onTotalSecondsChange: (totalSeconds: number) => void;
  disabled?: boolean;
  isLoading?: boolean;
  label?: string;
  error?: string;
}

const commonInputProps: React.InputHTMLAttributes<HTMLInputElement> = {
  type: 'number',
  min: 0,
};

const DurationInput = ({
  totalSeconds,
  onTotalSecondsChange,
  disabled = false,
  isLoading = false,
  label,
  error,
}: DurationInputProps) => {
  const [hours, setHours] = useState<number>(0);
  const [minutes, setMinutes] = useState<number>(0);
  const [seconds, setSeconds] = useState<number>(0);
  const { t } = useTranslation('common');

  const isDisabled = disabled || isLoading;

  const handleChange = (setter: (value: number) => void) => (e: ChangeEvent<HTMLInputElement>) => {
    const value = Number(e.target.value);
    if (value < 0) return;

    setter(value);
  };

  useEffect(() => {
    onTotalSecondsChange(hours * 3600 + minutes * 60 + seconds);
  }, [onTotalSecondsChange, hours, minutes, seconds]);

  useEffect(() => {
    const newHours = Math.floor(totalSeconds / 3600);
    const newMinutes = Math.floor((totalSeconds % 3600) / 60);
    const newSeconds = totalSeconds % 60;

    setHours(convertNumberToDecimal(newHours, 1));
    setMinutes(convertNumberToDecimal(newMinutes, 1));
    setSeconds(convertNumberToDecimal(newSeconds, 1));
  }, [totalSeconds]);

  const commonInputClassName = classNames({
    [styles.disabledInput]: isDisabled,
  });

  return (
    <div>
      {isLoading && <Spinner className={styles.loadingSpinner} />}
      {label && (
        <label className={styles.label} htmlFor="hours">
          {label}
        </label>
      )}

<<<<<<< HEAD
      <div
        className={classNames(
          styles.durationInputContainer,
          disabled && styles.disabled,
          error && styles.error,
        )}
      >
=======
      <div className={classNames(styles.durationInputContainer, isDisabled && styles.disabled)}>
>>>>>>> c783314b
        <div>
          <input
            value={hours.toString()}
            id="hours"
            onChange={handleChange(setHours)}
            disabled={isDisabled}
            className={commonInputClassName}
            {...commonInputProps}
          />
          <label htmlFor="hours">{t('hours')}</label>
        </div>

        <div>
          <input
            value={minutes.toString()}
            id="minutes"
            onChange={handleChange(setMinutes)}
            disabled={isDisabled}
            className={commonInputClassName}
            {...commonInputProps}
          />
          <label htmlFor="minutes">{t('minutes')}</label>
        </div>

        <div>
          <input
            value={seconds.toString()}
            id="seconds"
            onChange={handleChange(setSeconds)}
            disabled={isDisabled}
            className={commonInputClassName}
            {...commonInputProps}
          />
          <label htmlFor="seconds">{t('seconds')}</label>
        </div>
      </div>

      {error && <p className={styles.errorMessage}>{error}</p>}
    </div>
  );
};

export default DurationInput;<|MERGE_RESOLUTION|>--- conflicted
+++ resolved
@@ -71,17 +71,13 @@
         </label>
       )}
 
-<<<<<<< HEAD
       <div
         className={classNames(
           styles.durationInputContainer,
-          disabled && styles.disabled,
+          isDisabled && styles.disabled,
           error && styles.error,
         )}
       >
-=======
-      <div className={classNames(styles.durationInputContainer, isDisabled && styles.disabled)}>
->>>>>>> c783314b
         <div>
           <input
             value={hours.toString()}

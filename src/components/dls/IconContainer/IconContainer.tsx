--- conflicted
+++ resolved
@@ -31,25 +31,16 @@
   size = IconSize.Medium,
   color = IconColor.default,
   shouldFlipOnRTL = true,
-<<<<<<< HEAD
   shouldForceSetColors = true,
-=======
   className,
->>>>>>> 86315f65
 }: IconContainerProps) => {
   const dir = useDirection();
   return (
     <span
-<<<<<<< HEAD
-      className={classNames(styles.container, {
+      className={classNames(className, styles.container, {
         [styles.defaultColor]:
           (shouldForceSetColors && color === IconColor.default) || color === IconColor.primary,
         [styles.secondaryColor]: shouldForceSetColors && color === IconColor.secondary,
-=======
-      className={classNames(className, styles.container, {
-        [styles.defaultColor]: color === IconColor.default || color === IconColor.primary,
-        [styles.secondaryColor]: color === IconColor.secondary,
->>>>>>> 86315f65
         [styles.xsmallIcon]: size === IconSize.Xsmall,
         [styles.smallIcon]: size === IconSize.Small,
         [styles.mediumIcon]: size === IconSize.Medium,

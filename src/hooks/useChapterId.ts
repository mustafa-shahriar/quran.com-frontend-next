--- conflicted
+++ resolved
@@ -25,11 +25,7 @@
 const AYAH_KURSI_SLUGS = ['ayatul-kursi', 'آیت الکرسی']; // TODO: this needs to be refactored when we localize Ayatul Kursi
 const useChapterIdsByUrlPath = (lang: string): string[] => {
   const router = useRouter();
-<<<<<<< HEAD
-  const { chapterId, juzId, pageId, rubId } = router.query;
-=======
-  const { chapterId, juzId, pageId, hizbId } = router.query;
->>>>>>> 22febdbb
+  const { chapterId, juzId, pageId, hizbId, rubId } = router.query;
   const [chapterIds, setChapterIds] = useState([]);
   const chaptersData = useContext(DataContext);
   useEffect(() => {
@@ -62,11 +58,7 @@
         setChapterIds(await getChapterIdsForHizb(formatStringNumber(hizbId as string)));
       }
     })();
-<<<<<<< HEAD
-  }, [pageId, juzId, rubId, lang, chapterId, chaptersData]);
-=======
-  }, [pageId, juzId, hizbId, lang, chapterId, chaptersData]);
->>>>>>> 22febdbb
+  }, [pageId, juzId, hizbId, rubId, lang, chapterId, chaptersData]);
 
   return chapterIds;
 };

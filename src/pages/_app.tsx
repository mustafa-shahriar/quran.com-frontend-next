--- conflicted
+++ resolved
@@ -75,62 +75,35 @@
         <link rel="preconnect" href={API_HOST} />
       </Head>
       <FontPreLoader locale={locale} />
-<<<<<<< HEAD
-      <ReduxProvider locale={locale}>
-        <ThemeProvider>
-          <DirectionProvider dir={getDir(locale)}>
-            <TooltipProvider>
-              <ToastContainerProvider>
-                <UserAccountModal
-                  requiredFields={userData?.requiredFields}
-                  announcement={userData?.announcement}
-                />
-                <DefaultSeo
-                  {...createSEOConfig({ locale, description: t('default-description') })}
-                />
-                <GlobalListeners />
-                <Navbar />
-                <DeveloperUtility />
-                <Component {...pageProps} />
-                <AudioPlayer />
-                <Footer />
-                <DonatePopup />
-              </ToastContainerProvider>
-            </TooltipProvider>
-          </DirectionProvider>
-        </ThemeProvider>
-        <SessionIncrementor />
-      </ReduxProvider>
-=======
-
-      <ToastContainerProvider>
-        <DataContext.Provider value={pageProps.chaptersData}>
-          <AudioPlayerMachineProvider>
-            <ReduxProvider locale={locale}>
-              <ThemeProvider>
-                <IdProvider>
-                  <UserAccountModal
-                    requiredFields={userData?.requiredFields}
-                    announcement={userData?.announcement}
-                  />
-                  <DefaultSeo
-                    {...createSEOConfig({ locale, description: t('default-description') })}
-                  />
-                  <GlobalListeners />
-                  <Navbar />
-                  <DeveloperUtility />
-                  <Component {...pageProps} />
-                  <AudioPlayer />
-                  <Footer />
-                  <DonatePopup />
-                </IdProvider>
-              </ThemeProvider>
-              <SessionIncrementor />
-            </ReduxProvider>
-          </AudioPlayerMachineProvider>
-        </DataContext.Provider>
-      </ToastContainerProvider>
->>>>>>> c46b62df
+      <DirectionProvider dir={getDir(locale)}>
+        <TooltipProvider>
+          <ToastContainerProvider>
+            <DataContext.Provider value={pageProps.chaptersData}>
+              <AudioPlayerMachineProvider>
+                <ReduxProvider locale={locale}>
+                  <ThemeProvider>
+                    <UserAccountModal
+                      requiredFields={userData?.requiredFields}
+                      announcement={userData?.announcement}
+                    />
+                    <DefaultSeo
+                      {...createSEOConfig({ locale, description: t('default-description') })}
+                    />
+                    <GlobalListeners />
+                    <Navbar />
+                    <DeveloperUtility />
+                    <Component {...pageProps} />
+                    <AudioPlayer />
+                    <Footer />
+                    <DonatePopup />
+                  </ThemeProvider>
+                  <SessionIncrementor />
+                </ReduxProvider>
+              </AudioPlayerMachineProvider>
+            </DataContext.Provider>
+          </ToastContainerProvider>
+        </TooltipProvider>
+      </DirectionProvider>
 
       <ThirdPartyScripts />
     </>

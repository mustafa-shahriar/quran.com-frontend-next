/* eslint-disable max-lines */
/* eslint-disable jsx-a11y/anchor-has-content */
/* eslint-disable jsx-a11y/control-has-associated-label */
import Image from 'next/image';
import Trans from 'next-translate/Trans';
import useTranslation from 'next-translate/useTranslation';

import styles from './contentPage.module.scss';

import NextSeoWrapper from '@/components/NextSeoWrapper';
import PageContainer from '@/components/PageContainer';
<<<<<<< HEAD
=======
import Link, { LinkVariant } from '@/dls/Link/Link';
>>>>>>> 40ff10f3
import { getBlurDataUrl } from '@/utils/image';
import { getLanguageAlternates } from '@/utils/locale';
import { getCanonicalUrl } from '@/utils/navigation';

const path = '/about-us';
const AboutUsPage = () => {
  const { t, lang } = useTranslation('about');

  return (
    <>
      <NextSeoWrapper
        title={t('common:about')}
        url={getCanonicalUrl(lang, path)}
        languageAlternates={getLanguageAlternates(path)}
      />
      <PageContainer>
        <div className={styles.contentPage}>
          <h1>{t('common:about')}</h1>
          <p>
            <Trans i18nKey="about:main-description" />
          </p>

          <h2 className={styles.heading}>{t('our-mission.title')}</h2>
          <p>{t('our-mission.desc')}</p>

          <h2 className={styles.heading}>{t('key-features.title')}</h2>
          <p>{t('key-features.desc')}</p>
          <ul className={styles.list}>
            {Array.isArray(t('key-features.features', {}, { returnObjects: true }))
              ? (t('key-features.features', {}, { returnObjects: true }) as string[]).map(
                  (feature, index) => (
                    // eslint-disable-next-line react/no-array-index-key
                    <li key={`feature-${index}`}>{feature}</li>
                  ),
                )
              : null}
          </ul>

          <h2 className={styles.heading}>{t('who-we-are.title')}</h2>
          <p>
            <Trans
              i18nKey="about:who-we-are.desc"
              components={{
                link: <Link href="https://quran.foundation" variant={LinkVariant.Blend} isNewTab />,
              }}
            />
          </p>

          <h2 className={styles.heading}>{t('global-effort.title')}</h2>
          <p>{t('global-effort.desc')}</p>

          <h2 className={styles.heading}>{t('credits.title')}</h2>
          <p>{t('credits.desc')}</p>
          <ul className={styles.list}>
            <li>
              <Trans
                i18nKey="about:credits.tanzil"
                components={[
                  <a key={0} target="_blank" href="https://tanzil.net/" rel="noreferrer" />,
                ]}
              />
            </li>
            <li>
              <Trans
                i18nKey="about:credits.quran-complex"
                components={[
                  <a
                    key={0}
                    target="_blank"
                    href="https://qurancomplex.gov.sa/"
                    rel="noreferrer"
                  />,
                ]}
              />
            </li>
            <li>
              <Trans
                i18nKey="about:credits.quran-align"
                components={[
                  <a
                    key={0}
                    target="_blank"
                    href="https://github.com/cpfair/quran-align"
                    rel="noreferrer"
                  />,
                ]}
              />
            </li>
            <li>
              <Trans
                i18nKey="about:credits.quran-enc"
                components={[
                  <a
                    key={0}
                    target="_blank"
                    href="https://quranenc.com/en/home"
                    rel="noreferrer"
                  />,
                ]}
              />
            </li>
            <li>
              <Trans
                i18nKey="about:credits.zekr"
                components={[
                  <a key={0} target="_blank" href="https://zekr.org" rel="noreferrer" />,
                ]}
              />
            </li>
            <li>
              <Trans
                i18nKey="about:credits.tarteel"
                components={[
                  <a key={0} target="_blank" href="https://tarteel.ai/" rel="noreferrer" />,
                ]}
              />
            </li>
            <li>
              <Trans
                i18nKey="about:credits.lokalize"
                components={[
                  <a key={0} target="_blank" href="https://lokalise.com/" rel="noreferrer" />,
                ]}
              />
              <div className={styles.image}>
                <Image
                  src="/images/lokalize.png"
                  layout="fixed"
                  width={300}
                  height={70}
                  placeholder="blur"
                  blurDataURL={getBlurDataUrl(300, 70)}
                  alt="Lokalise"
                />
              </div>
            </li>
          </ul>
        </div>
      </PageContainer>
    </>
  );
};

export default AboutUsPage;<|MERGE_RESOLUTION|>--- conflicted
+++ resolved
@@ -9,10 +9,7 @@
 
 import NextSeoWrapper from '@/components/NextSeoWrapper';
 import PageContainer from '@/components/PageContainer';
-<<<<<<< HEAD
-=======
 import Link, { LinkVariant } from '@/dls/Link/Link';
->>>>>>> 40ff10f3
 import { getBlurDataUrl } from '@/utils/image';
 import { getLanguageAlternates } from '@/utils/locale';
 import { getCanonicalUrl } from '@/utils/navigation';

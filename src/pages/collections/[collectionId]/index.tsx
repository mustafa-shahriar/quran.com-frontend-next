import { useState } from 'react';

import { GetStaticPaths, GetStaticProps } from 'next';
import { useRouter } from 'next/router';

import CollectionDetailContainer from '@/components/Collection/CollectionDetailContainer/CollectionDetailContainer';
import useRequireAuth from '@/hooks/auth/useRequireAuth';
import { isLoggedIn } from '@/utils/auth/login';
import { logValueChange } from '@/utils/eventLogger';
import { makeGetBookmarkByCollectionId } from 'src/utils/auth/apiPaths';
import { getAllChaptersData } from 'src/utils/chapter';
import { CollectionDetailSortOption } from 'types/CollectionSortOptions';

<<<<<<< HEAD
const CollectionDetailPage = ({ chaptersData }) => {
  useRequireAuth();
=======
const CollectionDetailPage = () => {
>>>>>>> b58a93dc
  const router = useRouter();
  const [sortBy, setSortBy] = useState(CollectionDetailSortOption.VerseKey);

  const onSortByChange = (newSortByVal) => {
    logValueChange('collection_detail_page_sort_by', sortBy, newSortByVal);
    setSortBy(newSortByVal);
  };

  const collectionId = router.query.collectionId as string;
  /**
   * Get the SWR key for cursor based pagination
   * - when the page index is still 0 (first fetch). the get the bookmarkByCollection url without `cursor` param
   * - on the next fetch, add `cursor` to the parameters
   *
   * corner case
   * - when previous fetch contains empty data, stop fetching
   * - when the user is logged out, don't fetch the data
   *
   * Reference: https://swr.vercel.app/docs/pagination#useswrinfinite
   *
   * @returns {string} swr key
   */
  const getKey = (pageIndex, previousPageData) => {
    if (!isLoggedIn()) return null;
    if (previousPageData && !previousPageData.data) return null;
    if (pageIndex === 0) {
      return makeGetBookmarkByCollectionId(collectionId, {
        sortBy,
      });
    }
    const cursor = previousPageData.pagination?.endCursor;
    return makeGetBookmarkByCollectionId(collectionId, {
      sortBy,
      cursor,
    });
  };

  return (
    <CollectionDetailContainer sortBy={sortBy} getSWRKey={getKey} onSortByChange={onSortByChange} />
  );
};

export const getStaticProps: GetStaticProps = async ({ locale }) => {
  const allChaptersData = await getAllChaptersData(locale);

  return {
    props: {
      chaptersData: allChaptersData,
    },
  };
};

export const getStaticPaths: GetStaticPaths = async () => ({
  paths: [], // no pre-rendered chapters at build time.
  fallback: 'blocking', // will server-render pages on-demand if the path doesn't exist.
});

export default CollectionDetailPage;<|MERGE_RESOLUTION|>--- conflicted
+++ resolved
@@ -11,12 +11,8 @@
 import { getAllChaptersData } from 'src/utils/chapter';
 import { CollectionDetailSortOption } from 'types/CollectionSortOptions';
 
-<<<<<<< HEAD
-const CollectionDetailPage = ({ chaptersData }) => {
+const CollectionDetailPage = () => {
   useRequireAuth();
-=======
-const CollectionDetailPage = () => {
->>>>>>> b58a93dc
   const router = useRouter();
   const [sortBy, setSortBy] = useState(CollectionDetailSortOption.VerseKey);
 

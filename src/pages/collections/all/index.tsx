import { useState } from 'react';

import { GetStaticProps } from 'next';
import useTranslation from 'next-translate/useTranslation';

import CollectionDetailContainer from '@/components/Collection/CollectionDetailContainer/CollectionDetailContainer';
import useRequireAuth from '@/hooks/auth/useRequireAuth';
import { isLoggedIn } from '@/utils/auth/login';
import { logValueChange } from '@/utils/eventLogger';
import { makeAllCollectionsItemsUrl } from 'src/utils/auth/apiPaths';
import { getAllChaptersData } from 'src/utils/chapter';
import { CollectionDetailSortOption } from 'types/CollectionSortOptions';

const CollectionDetailPage = ({ chaptersData }) => {
<<<<<<< HEAD
  useRequireAuth();
  const [sortBy, setSortBy] = useState(CollectionDetailSortOption.RecentlyAdded);
=======
  const [sortBy, setSortBy] = useState(CollectionDetailSortOption.VerseKey);
>>>>>>> e4f270d1
  const { t } = useTranslation();

  const onSortByChange = (newSortByVal) => {
    logValueChange('collection_detail_page_sort_by', sortBy, newSortByVal);
    setSortBy(newSortByVal);
  };

  /**
   * Get the SWR key for cursor based pagination
   * - when the page index is still 0 (first fetch). get the bookmarkByCollection url without `cursor` param
   * - on the next fetch, add `cursor` to the parameters
   *
   * corner case
   * - when previous fetch contains empty data, stop fetching
   * - when the user is logged out, don't fetch the data
   *
   * Reference: https://swr.vercel.app/docs/pagination#useswrinfinite
   *
   * @returns {string} swr key
   */
  const getKey = (pageIndex, previousPageData) => {
    if (!isLoggedIn()) return null;
    if (previousPageData && !previousPageData.data) return null;
    if (pageIndex === 0) {
      return makeAllCollectionsItemsUrl({
        sortBy,
      });
    }
    const cursor = previousPageData.pagination?.endCursor;
    return makeAllCollectionsItemsUrl({
      sortBy,
      cursor,
    });
  };

  return (
    <CollectionDetailContainer
      title={t('collection:all-saved-verses')}
      getSWRKey={getKey}
      chaptersData={chaptersData}
      onSortByChange={onSortByChange}
      sortBy={sortBy}
      shouldDeleteBookmark
    />
  );
};

export const getStaticProps: GetStaticProps = async ({ locale }) => {
  const allChaptersData = await getAllChaptersData(locale);

  return {
    props: {
      chaptersData: allChaptersData,
    },
  };
};

export default CollectionDetailPage;<|MERGE_RESOLUTION|>--- conflicted
+++ resolved
@@ -12,12 +12,8 @@
 import { CollectionDetailSortOption } from 'types/CollectionSortOptions';
 
 const CollectionDetailPage = ({ chaptersData }) => {
-<<<<<<< HEAD
   useRequireAuth();
-  const [sortBy, setSortBy] = useState(CollectionDetailSortOption.RecentlyAdded);
-=======
   const [sortBy, setSortBy] = useState(CollectionDetailSortOption.VerseKey);
->>>>>>> e4f270d1
   const { t } = useTranslation();
 
   const onSortByChange = (newSortByVal) => {

--- conflicted
+++ resolved
@@ -11,7 +11,6 @@
 import ChapterAndJuzListWrapper from '@/components/chapters/ChapterAndJuzList';
 import HomePageHero from '@/components/HomePage/HomePageHero';
 import HomePageWelcomeMessage from '@/components/HomePage/HomePageWelcomeMessage';
-import ReadingStreak from '@/components/HomePage/ReadingStreak';
 import NextSeoWrapper from '@/components/NextSeoWrapper';
 import BookmarksAndCollectionsSection from '@/components/Verses/BookmarksAndCollectionsSection';
 import RecentReadingSessions from '@/components/Verses/RecentReadingSessions';
@@ -33,32 +32,6 @@
       <Head>
         <link rel="preload" as="image" href="/images/background.jpg" crossOrigin="anonymous" />
       </Head>
-<<<<<<< HEAD
-      <DataContext.Provider value={chaptersData}>
-        <NextSeoWrapper
-          title={t('home:noble-quran')}
-          url={getCanonicalUrl(lang, '')}
-          languageAlternates={getLanguageAlternates('')}
-        />
-        <div className={styles.pageContainer}>
-          <div className={styles.flow}>
-            <HomePageHero />
-            <div className={styles.flowItem}>
-              <HomePageWelcomeMessage />
-            </div>
-            <div className={classNames(styles.flowItem, styles.fullWidth)}>
-              <ReadingStreak />
-            </div>
-            <div className={classNames(styles.flowItem, styles.fullWidth)}>
-              <RecentReadingSessions />
-            </div>
-            <div className={classNames(styles.flowItem, styles.fullWidth)}>
-              <BookmarksAndCollectionsSection />
-            </div>
-            <div className={styles.flowItem}>
-              <ChapterAndJuzListWrapper chapters={chapters} />
-            </div>
-=======
       <NextSeoWrapper
         title={t('home:noble-quran')}
         url={getCanonicalUrl(lang, '')}
@@ -78,7 +51,6 @@
           </div>
           <div className={styles.flowItem}>
             <ChapterAndJuzListWrapper chapters={chapters} />
->>>>>>> b58a93dc
           </div>
         </div>
       </div>

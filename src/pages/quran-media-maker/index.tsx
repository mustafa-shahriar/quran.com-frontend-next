--- conflicted
+++ resolved
@@ -167,11 +167,7 @@
       from: verseFrom,
       to: verseTo,
       // the number of verses of the range
-<<<<<<< HEAD
       perPage: Number(verseTo) - Number(verseFrom) + 1,
-=======
-      perPage: getVerseNumberFromKey(verseTo) - getVerseNumberFromKey(verseFrom) + 1,
->>>>>>> 68b8e2c3
       mushaf: getMushafId(
         quranTextFontStyle,
         quranTextFontStyle === QuranFont.IndoPak ? MushafLines.SixteenLines : null,
@@ -191,13 +187,8 @@
      */
     return (
       !areArraysEqual(translations, DEFAULT_API_PARAMS.translations) ||
-<<<<<<< HEAD
       verseFrom !== '1' ||
       verseTo !== '1' ||
-=======
-      verseFrom !== `${DEFAULT_SURAH}:1` ||
-      verseTo !== `${DEFAULT_SURAH}:1` ||
->>>>>>> 68b8e2c3
       Number(reciter) !== DEFAULT_RECITER_ID ||
       quranTextFontStyle !== DEFAULT_QURAN_FONT_STYLE
     );

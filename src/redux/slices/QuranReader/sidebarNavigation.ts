--- conflicted
+++ resolved
@@ -13,11 +13,8 @@
   Surah = 'surah',
   Juz = 'juz',
   Page = 'page',
-<<<<<<< HEAD
-  RubElHizb = 'rub_el_hizb'
-=======
+  RubElHizb = 'rub_el_hizb',
   Hizb = 'hizb',
->>>>>>> 22febdbb
 }
 
 export const initialSidebarIsVisible = 'auto'; // sidebar will be open on desktop and closed on mobile

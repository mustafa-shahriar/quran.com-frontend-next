--- conflicted
+++ resolved
@@ -278,7 +278,6 @@
  */
 export const makeFootnoteUrl = (footnoteId: string): string => makeUrl(`/foot_notes/${footnoteId}`);
 
-<<<<<<< HEAD
 export const makeVerseReflectionsUrl = ({
   chapterId,
   verseNumber,
@@ -288,22 +287,7 @@
 }: VerseReflectionsRequestParams) => {
   const chapterNumber = Number(chapterId) + 1;
   return `https://quranreflect.com/posts.json?client_auth_token=${process.env.NEXT_PUBLIC_QURAN_REFLECT_TOKEN}&q[filters_attributes][0][chapter_id]=${chapterNumber}&q[filters_attributes][0][from]=${verseNumber}&q[filters_attributes][0][to]=${verseNumber}&q[filters_operation]=OR&q[tags_operation]=OR&page=${page}&tab=${tab}&lang=${locale}`;
-=======
+};
+
 export const makeDonateUrl = (showDonationPopup = false) =>
-  `https://donate.quran.com${showDonationPopup ? '?showDonationPopup' : ''}`;
-
-export const makeVerseReflectionsUrl = (chapterId: string, verseNumber: string, lang: string) => {
-  // TODO: revert this back once the API is ready
-  return `https://staging.quran.com/api/qdc/qr/reflections?${stringify(
-    decamelizeKeys({
-      ranges: `${chapterId}:${verseNumber}`,
-      author: true,
-      fields: 'created_at,html_body,comments_count,likes_count',
-      filter: 'latest',
-      verified: true,
-      authorFields: 'avatar_url',
-      lang,
-    }),
-  )}`;
->>>>>>> 0ceda328
-};+  `https://donate.quran.com${showDonationPopup ? '?showDonationPopup' : ''}`;
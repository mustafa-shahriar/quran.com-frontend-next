--- conflicted
+++ resolved
@@ -216,32 +216,32 @@
 ): string => makeUrl(`/verses/by_juz/${id}`, getVersesParams(currentLocale, params));
 
 /**
-<<<<<<< HEAD
  * Compose the url for Rub el Hizb's verses API.
  *
  * @param {string} id  the Id of the Rub el Hizb.
-=======
+ * @param {string} currentLocale  the locale.
+ * @param {Record<string, unknown>} params  in-case we need to over-ride the default params.
+ * @returns {string}
+ */
+export const makeRubVersesUrl = (
+  id: string | number,
+  currentLocale: string,
+  params?: Record<string, unknown>,
+): string => makeUrl(`/verses/by_rub_el_hizb/${id}`, getVersesParams(currentLocale, params));
+
+/**
  * Compose the url for Hizb's verses API.
  *
  * @param {string} id  the Id of the hizb.
->>>>>>> 22febdbb
- * @param {string} currentLocale  the locale.
- * @param {Record<string, unknown>} params  in-case we need to over-ride the default params.
- * @returns {string}
- */
-<<<<<<< HEAD
- export const makeRubVersesUrl = (
-  id: string | number,
-  currentLocale: string,
-  params?: Record<string, unknown>,
-): string => makeUrl(`/verses/by_rub_el_hizb/${id}`, getVersesParams(currentLocale, params));
-=======
+ * @param {string} currentLocale  the locale.
+ * @param {Record<string, unknown>} params  in-case we need to over-ride the default params.
+ * @returns {string}
+ */
 export const makeHizbVersesUrl = (
   id: string | number,
   currentLocale: string,
   params?: Record<string, unknown>,
 ): string => makeUrl(`/verses/by_hizb/${id}`, getVersesParams(currentLocale, params));
->>>>>>> 22febdbb
 
 /**
  * Compose the url for by verse key API.

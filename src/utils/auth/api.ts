/* eslint-disable max-lines */
import { configureRefreshFetch } from 'refresh-fetch';

import { getTimezone } from '../datetime';

import BookmarkByCollectionIdQueryParams from './types/BookmarkByCollectionIdQueryParams';
import GetAllNotesQueryParams from './types/GetAllNotesQueryParams';

import {
  FilterActivityDaysParams,
  QuranActivityDay,
  UpdateQuranActivityDayBody,
  ActivityDayType,
  UpdateActivityDayBody,
  ActivityDay,
  UpdateLessonActivityDayBody,
  UpdateActivityDayParams,
} from '@/types/auth/ActivityDay';
import ConsentType from '@/types/auth/ConsentType';
import { Course } from '@/types/auth/Course';
import { CreateGoalRequest, Goal, GoalCategory, UpdateGoalRequest } from '@/types/auth/Goal';
import { Note } from '@/types/auth/Note';
import { StreakWithMetadataParams, StreakWithUserMetadata } from '@/types/auth/Streak';
import { Mushaf } from '@/types/QuranReader';
import {
  makeBookmarksUrl,
  makeCompleteSignupUrl,
  makeUserProfileUrl,
  makeDeleteAccountUrl,
  makeBookmarksRangeUrl,
  makeBookmarkUrl,
  makeReadingSessionsUrl,
  makeUserPreferencesUrl,
  makeVerificationCodeUrl,
  makeUserBulkPreferencesUrl,
  makeLogoutUrl,
  makeCompleteAnnouncementUrl,
  makeSyncLocalDataUrl,
  makeRefreshTokenUrl,
  makeCollectionsUrl,
  makeGetBookmarkByCollectionId,
  makeAddCollectionUrl,
  makeBookmarkCollectionsUrl,
  CollectionsQueryParams,
  makeUpdateCollectionUrl,
  makeDeleteCollectionUrl,
  makeAddCollectionBookmarkUrl,
  makeDeleteCollectionBookmarkByIdUrl,
  makeDeleteCollectionBookmarkByKeyUrl,
  makeDeleteBookmarkUrl,
  makeActivityDaysUrl,
  makeGoalUrl,
  makeFilterActivityDaysUrl,
  makeStreakUrl,
  makeEstimateRangesReadingTimeUrl,
  makePostReflectionViewsUrl,
  makeUserFeatureFlagsUrl,
  makeUserConsentsUrl,
<<<<<<< HEAD
  makeNotesUrl,
  makeDeleteOrUpdateNoteUrl,
  makeGetNotesByVerseUrl,
  makeCountNotesWithinRangeUrl,
  makePostReflectionToQrUrl,
=======
  makeEnrollUserUrl,
  makeGetCoursesUrl,
  makeGetCourseUrl,
>>>>>>> 5219da02
} from '@/utils/auth/apiPaths';
import { fetcher } from 'src/api';
import CompleteAnnouncementRequest from 'types/auth/CompleteAnnouncementRequest';
import { GetBookmarkCollectionsIdResponse } from 'types/auth/GetBookmarksByCollectionId';
import PreferenceGroup from 'types/auth/PreferenceGroup';
import RefreshToken from 'types/auth/RefreshToken';
import SyncDataType from 'types/auth/SyncDataType';
import SyncUserLocalDataResponse from 'types/auth/SyncUserLocalDataResponse';
import UserPreferencesResponse from 'types/auth/UserPreferencesResponse';
import UserProfile from 'types/auth/UserProfile';
import Bookmark from 'types/Bookmark';
import BookmarksMap from 'types/BookmarksMap';
import BookmarkType from 'types/BookmarkType';
import { Collection } from 'types/Collection';
import CompleteSignupRequest from 'types/CompleteSignupRequest';

type RequestData = Record<string, any>;

const handleErrors = async (res) => {
  const body = await res.json();
  throw new Error(body?.message);
};

/**
 * Execute a POST request
 *
 * @param {string} url
 * @param {RequestData} requestData
 * @returns {Promise<T>}
 */
export const postRequest = <T>(url: string, requestData: RequestData): Promise<T> =>
  privateFetcher(url, {
    method: 'POST',
    // eslint-disable-next-line @typescript-eslint/naming-convention
    headers: { 'Content-Type': 'application/json' },
    body: JSON.stringify(requestData),
  });

/**
 * Execute a DELETE request.
 *
 * @param {string} url
 * @param {RequestData} requestData
 * @returns {Promise<T>}
 */
const deleteRequest = <T>(url: string, requestData?: RequestData): Promise<T> =>
  privateFetcher(url, {
    method: 'DELETE',
    ...(requestData && {
      // eslint-disable-next-line @typescript-eslint/naming-convention
      headers: { 'Content-Type': 'application/json' },
      body: JSON.stringify(requestData),
    }),
  });

/**
 * Execute a PATCH request.
 *
 * @param {string} url
 * @param {RequestData} requestData
 * @returns {Promise<T>}
 */
const patchRequest = <T>(url: string, requestData?: RequestData): Promise<T> =>
  privateFetcher(url, {
    method: 'PATCH',
    ...(requestData && {
      // eslint-disable-next-line @typescript-eslint/naming-convention
      headers: { 'Content-Type': 'application/json' },
      body: JSON.stringify(requestData),
    }),
  });

export const getUserProfile = async (): Promise<UserProfile> =>
  privateFetcher(makeUserProfileUrl());

export const getUserFeatureFlags = async (): Promise<Record<string, boolean>> =>
  privateFetcher(makeUserFeatureFlagsUrl());

export const refreshToken = async (): Promise<RefreshToken> =>
  privateFetcher(makeRefreshTokenUrl());

export const completeSignup = async (data: CompleteSignupRequest): Promise<UserProfile> =>
  postRequest(makeCompleteSignupUrl(), data);

export const completeAnnouncement = async (data: CompleteAnnouncementRequest): Promise<any> => {
  return postRequest(makeCompleteAnnouncementUrl(), data);
};

export const updateUserConsent = async (data: {
  consentType: ConsentType;
  consented: boolean;
}): Promise<any> => {
  return postRequest(makeUserConsentsUrl(), data);
};

export const deleteAccount = async (): Promise<void> => deleteRequest(makeDeleteAccountUrl());

type AddBookmarkParams = {
  key: number;
  mushafId: number;
  type: BookmarkType;
  verseNumber?: number;
};

export const addBookmark = async ({ key, mushafId, type, verseNumber }: AddBookmarkParams) =>
  postRequest(makeBookmarksUrl(mushafId), {
    key,
    mushaf: mushafId,
    type,
    verseNumber,
  });

export const getPageBookmarks = async (
  mushafId: number,
  chapterNumber: number,
  verseNumber: number,
  perPage: number,
): Promise<BookmarksMap> =>
  privateFetcher(makeBookmarksRangeUrl(mushafId, chapterNumber, verseNumber, perPage));

export const getBookmark = async (
  mushafId: number,
  key: number,
  type: BookmarkType,
  verseNumber?: number,
): Promise<Bookmark> => privateFetcher(makeBookmarkUrl(mushafId, key, type, verseNumber));

export const getBookmarkCollections = async (
  mushafId: number,
  key: number,
  type: BookmarkType,
  verseNumber?: number,
): Promise<string[]> =>
  privateFetcher(makeBookmarkCollectionsUrl(mushafId, key, type, verseNumber));

export const addReadingGoal = async ({
  mushafId,
  category,
  ...data
}: CreateGoalRequest): Promise<{ data?: Goal }> =>
  postRequest(makeGoalUrl({ mushafId, type: category }), data);

export const updateReadingGoal = async ({
  mushafId,
  category,
  ...data
}: UpdateGoalRequest): Promise<{ data?: Goal }> =>
  patchRequest(makeGoalUrl({ mushafId, type: category }), data);

export const deleteReadingGoal = async (params: { category: GoalCategory }): Promise<void> =>
  deleteRequest(makeGoalUrl({ type: params.category }));

export const filterReadingDays = async (
  params: FilterActivityDaysParams,
): Promise<{ data: ActivityDay<QuranActivityDay>[] }> =>
  privateFetcher(makeFilterActivityDaysUrl(params));

export const getActivityDay = async (
  type: ActivityDayType,
): Promise<{ data?: ActivityDay<QuranActivityDay> }> =>
  privateFetcher(makeActivityDaysUrl({ type }));

export const addReadingSession = async (chapterNumber: number, verseNumber: number) =>
  postRequest(makeReadingSessionsUrl(), {
    chapterNumber,
    verseNumber,
  });

export const updateActivityDay = async (
  params: UpdateActivityDayParams,
): Promise<ActivityDay<QuranActivityDay>> => {
  if (params.type === ActivityDayType.QURAN) {
    const { mushafId, type, ...body } = params as UpdateActivityDayBody<UpdateQuranActivityDayBody>;
    return postRequest(makeActivityDaysUrl({ mushafId, type }), body);
  }
  const { type, ...body } = params as UpdateActivityDayBody<UpdateLessonActivityDayBody>;
  return postRequest(makeActivityDaysUrl({ type }), body);
};

export const estimateRangesReadingTime = async (body: {
  ranges: string[];
}): Promise<{ data: { seconds: number } }> => {
  return privateFetcher(makeEstimateRangesReadingTimeUrl(body));
};

export const getStreakWithUserMetadata = async (
  params: StreakWithMetadataParams,
): Promise<{ data: StreakWithUserMetadata }> => privateFetcher(makeStreakUrl(params));

export const syncUserLocalData = async (
  payload: Record<SyncDataType, any>,
): Promise<SyncUserLocalDataResponse> => postRequest(makeSyncLocalDataUrl(), payload);

export const postReflectionViews = async (postId: string): Promise<{ success: boolean }> =>
  postRequest(makePostReflectionViewsUrl(postId), {});

export const getUserPreferences = async (): Promise<UserPreferencesResponse> => {
  const userPreferences = (await privateFetcher(
    makeUserPreferencesUrl(),
  )) as UserPreferencesResponse;
  return userPreferences;
};

export const addOrUpdateUserPreference = async (
  key: string,
  value: any,
  group: PreferenceGroup,
  mushafId?: Mushaf,
) =>
  postRequest(makeUserPreferencesUrl(mushafId), {
    key,
    value,
    group,
  });

export const getCollectionsList = async (
  queryParams: CollectionsQueryParams,
): Promise<{ data: Collection[] }> => {
  return privateFetcher(makeCollectionsUrl(queryParams));
};

export const updateCollection = async (collectionId: string, { name }) => {
  return postRequest(makeUpdateCollectionUrl(collectionId), { name });
};

export const deleteCollection = async (collectionId: string) => {
  return deleteRequest(makeDeleteCollectionUrl(collectionId));
};

export const addCollectionBookmark = async ({ collectionId, key, mushaf, type, verseNumber }) => {
  return postRequest(makeAddCollectionBookmarkUrl(collectionId), {
    collectionId,
    key,
    mushaf,
    type,
    verseNumber,
  });
};

export const deleteCollectionBookmarkById = async (collectionId: string, bookmarkId: string) => {
  return deleteRequest(makeDeleteCollectionBookmarkByIdUrl(collectionId, bookmarkId));
};

export const deleteCollectionBookmarkByKey = async ({
  collectionId,
  key,
  mushaf,
  type,
  verseNumber,
}) => {
  return deleteRequest(makeDeleteCollectionBookmarkByKeyUrl(collectionId), {
    collectionId,
    key,
    mushaf,
    type,
    verseNumber,
  });
};

export const deleteBookmarkById = async (bookmarkId: string) => {
  return deleteRequest(makeDeleteBookmarkUrl(bookmarkId));
};

export const getBookmarksByCollectionId = async (
  collectionId: string,
  queryParams: BookmarkByCollectionIdQueryParams,
): Promise<GetBookmarkCollectionsIdResponse> => {
  return privateFetcher(makeGetBookmarkByCollectionId(collectionId, queryParams));
};

export const enrollUser = async (courseId: string): Promise<{ success: boolean }> =>
  postRequest(makeEnrollUserUrl(), {
    courseId,
  });

export const getCourses = async (): Promise<Course[]> => privateFetcher(makeGetCoursesUrl());

export const getCourse = async (courseSlugOrId: string): Promise<Course> =>
  privateFetcher(makeGetCourseUrl(courseSlugOrId));

export const addCollection = async (collectionName: string) => {
  return postRequest(makeAddCollectionUrl(), { name: collectionName });
};

export const getAllNotes = async (params: GetAllNotesQueryParams) => {
  return privateFetcher(makeNotesUrl(params));
};

export const getNotesByVerseKey = async (verseKey: string) => {
  return privateFetcher(makeGetNotesByVerseUrl(verseKey));
};

export const countNotesWithinRange = async (from: string, to: string) => {
  return privateFetcher(makeCountNotesWithinRangeUrl(from, to));
};

export const addNote = async (payload: Pick<Note, 'body' | 'ranges' | 'saveToQR'>) => {
  return postRequest(makeNotesUrl(), payload);
};

export const postToQR = async (payload: {
  body: string;
  isPrivate: boolean;
  ranges?: string[];
}): Promise<{ success: boolean }> => postRequest(makePostReflectionToQrUrl(), payload);

export const updateNote = async (id: string, body: string, saveToQR: boolean) =>
  patchRequest(makeDeleteOrUpdateNoteUrl(id), {
    body,
    saveToQR,
  });

export const deleteNote = async (id: string) => deleteRequest(makeDeleteOrUpdateNoteUrl(id));

export const requestVerificationCode = async (emailToVerify) => {
  return postRequest(makeVerificationCodeUrl(), { email: emailToVerify });
};
export const addOrUpdateBulkUserPreferences = async (
  preferences: Record<PreferenceGroup, any>,
  mushafId: Mushaf,
) => postRequest(makeUserBulkPreferencesUrl(mushafId), preferences);

export const logoutUser = async () => {
  return postRequest(makeLogoutUrl(), {});
};

const shouldRefreshToken = (error) => {
  return error?.message === 'must refresh token';
};

export const withCredentialsFetcher = async <T>(
  input: RequestInfo,
  init?: RequestInit,
): Promise<T> => {
  try {
    const data = await fetcher<T>(input, {
      ...init,
      credentials: 'include',
      headers: {
        ...init?.headers,
        // eslint-disable-next-line @typescript-eslint/naming-convention
        'x-timezone': getTimezone(),
      },
    });
    return data;
  } catch (error) {
    await handleErrors(error);
    return null;
  }
};

export const privateFetcher = configureRefreshFetch({
  shouldRefreshToken,
  // @ts-ignore
  refreshToken,
  fetch: withCredentialsFetcher,
});<|MERGE_RESOLUTION|>--- conflicted
+++ resolved
@@ -56,17 +56,14 @@
   makePostReflectionViewsUrl,
   makeUserFeatureFlagsUrl,
   makeUserConsentsUrl,
-<<<<<<< HEAD
   makeNotesUrl,
   makeDeleteOrUpdateNoteUrl,
   makeGetNotesByVerseUrl,
   makeCountNotesWithinRangeUrl,
   makePostReflectionToQrUrl,
-=======
   makeEnrollUserUrl,
   makeGetCoursesUrl,
   makeGetCourseUrl,
->>>>>>> 5219da02
 } from '@/utils/auth/apiPaths';
 import { fetcher } from 'src/api';
 import CompleteAnnouncementRequest from 'types/auth/CompleteAnnouncementRequest';

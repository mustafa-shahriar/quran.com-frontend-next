import stringify from '../qs-stringify';

import BookmarkByCollectionIdQueryParams from './types/BookmarkByCollectionIdQueryParams';
import GetAllNotesQueryParams from './types/GetAllNotesQueryParams';
import GetNoteByAttachedEntityParams from './types/GetNoteByAttachedEntityParams';

import { ActivityDayType, FilterActivityDaysParams } from '@/types/auth/ActivityDay';
import { EstimateGoalRequest, GoalCategory } from '@/types/auth/Goal';
import { StreakWithMetadataParams } from '@/types/auth/Streak';
import { Mushaf } from '@/types/QuranReader';
import { getAuthApiPath } from '@/utils/url';
import BookmarkType from 'types/BookmarkType';

const makeUrl = (url: string, parameters?: Record<string, unknown>): string => {
  if (!parameters) {
    return getAuthApiPath(url);
  }
  return getAuthApiPath(`${url}${`?${stringify(parameters)}`}`);
};

export const makeUserProfileUrl = (): string => makeUrl('users/profile');

export const makeUserFeatureFlagsUrl = (): string => makeUrl('feature-flags');

export const makeUserConsentsUrl = (): string => makeUrl('consent/userConsents');

export const makeCompleteSignupUrl = (): string => makeUrl('users/completeSignup');

export const makeCompleteAnnouncementUrl = (): string => makeUrl('users/completeAnnouncement');

export const makeDeleteAccountUrl = (): string => makeUrl('users/deleteAccount');

export const makeSyncLocalDataUrl = (): string => makeUrl('users/syncLocalData');

export const makeVerificationCodeUrl = (): string => makeUrl('users/verificationCode');

export const makeSendMagicLinkUrl = (redirect?: string): string =>
  makeUrl('auth/magiclogin', redirect ? { redirect } : undefined);

export const makeGoogleLoginUrl = (): string => makeUrl('auth/google');

export const makeFacebookLoginUrl = (): string => makeUrl('auth/facebook');

export const makeAppleLoginUrl = (): string => makeUrl('auth/apple');

export const makeBookmarksUrl = (mushafId: number, limit?: number): string =>
  makeUrl('bookmarks', { mushafId, limit });

export type CollectionsQueryParams = {
  cursor?: string;
  limit?: number;
  sortBy?: string;
};
export const makeCollectionsUrl = (queryParams: CollectionsQueryParams): string =>
  makeUrl('collections', queryParams);

export const makeAddCollectionUrl = () => makeUrl('collections');

<<<<<<< HEAD
export const makeGetNotesByVerseUrl = (verseKey: string) => makeUrl(`notes/by-verse/${verseKey}`);

export const makeGetNoteByIdUrl = (id: string) => makeUrl(`notes/${id}`);

export const makeCountNotesWithinRangeUrl = (startVerseKey: string, endVerseKey: string) =>
  makeUrl(`notes/count-within-range`, { from: startVerseKey, to: endVerseKey });

export const makeNotesUrl = (params?: GetAllNotesQueryParams) => makeUrl('notes', params as any);

export const makeGetNoteByAttachedEntityUrl = (queryParams: GetNoteByAttachedEntityParams) =>
  makeUrl(`notes`, queryParams);

export const makeDeleteOrUpdateNoteUrl = (id: string) => makeUrl(`notes/${id}`);
=======
export const makeGetCoursesUrl = (params?: { myCourses: boolean }) => makeUrl('courses', params);

export const makeGetCourseUrl = (courseSlugOrId: string) => makeUrl(`courses/${courseSlugOrId}`);

export const makeGetLessonUrlPrefix = (courseSlugOrId: string) =>
  makeUrl(`courses/${courseSlugOrId}/lessons`);

export const makeGetLessonUrl = (courseSlugOrId: string, lessonSlugOrId: string) =>
  `${makeGetLessonUrlPrefix(courseSlugOrId)}/${lessonSlugOrId}`;

export const makeEnrollUserUrl = () => makeUrl('courses/enroll');
>>>>>>> 5219da02

export const makeUpdateCollectionUrl = (collectionId: string) =>
  makeUrl(`collections/${collectionId}`);

export const makeDeleteCollectionUrl = (collectionId: string) =>
  makeUrl(`collections/${collectionId}`);

export const makeAddCollectionBookmarkUrl = (collectionId: string) =>
  makeUrl(`collections/${collectionId}/bookmarks`);

export const makeDeleteCollectionBookmarkByIdUrl = (collectionId: string, bookmarkId: string) =>
  makeUrl(`collections/${collectionId}/bookmarks/${bookmarkId}`);

export const makeDeleteCollectionBookmarkByKeyUrl = (collectionId: string) =>
  makeUrl(`collections/${collectionId}/bookmarks`);

export const makePostReflectionToQrUrl = () => makeUrl('posts');

export const makePostReflectionViewsUrl = (postId: string) => makeUrl(`posts/${postId}/views`);

export const makeBookmarkCollectionsUrl = (
  mushafId: number,
  key: number,
  type: BookmarkType,
  verseNumber?: number,
): string =>
  makeUrl('bookmarks/collections', { mushafId, key, type, ...(verseNumber && { verseNumber }) });

export const makeGetBookmarkByCollectionId = (
  collectionId: string,
  queryParams: BookmarkByCollectionIdQueryParams,
) => makeUrl(`collections/${collectionId}`, queryParams);

export const makeAllCollectionsItemsUrl = (queryParams: BookmarkByCollectionIdQueryParams) =>
  makeUrl(`collections/all`, queryParams);

export const makeDeleteBookmarkUrl = (bookmarkId: string) => makeUrl(`bookmarks/${bookmarkId}`);

export const makeBookmarksRangeUrl = (
  mushafId: number,
  chapterNumber: number,
  verseNumber: number,
  perPage: number,
): string => makeUrl('bookmarks/ayahs-range', { mushafId, chapterNumber, verseNumber, perPage });

export const makeBookmarkUrl = (
  mushafId: number,
  key: number,
  type: BookmarkType,
  verseNumber?: number,
): string =>
  makeUrl('bookmarks/bookmark', { mushafId, key, type, ...(verseNumber && { verseNumber }) });

export const makeReadingSessionsUrl = () => makeUrl('reading-sessions');

export const makeActivityDaysUrl = (params: { mushafId?: Mushaf; type: ActivityDayType }) =>
  makeUrl('activity-days', params);

export const makeFilterActivityDaysUrl = (params: FilterActivityDaysParams) =>
  makeUrl('activity-days/filter', params);

export const makeEstimateRangesReadingTimeUrl = (params: { ranges: string[] }) =>
  makeUrl('activity-days/estimate-reading-time', { ranges: params.ranges.join(',') });

export const makeGoalUrl = (params: { mushafId?: Mushaf; type: GoalCategory }) =>
  makeUrl('goal', params);

export const makeEstimateReadingGoalUrl = (data: EstimateGoalRequest) =>
  makeUrl('goal/estimate', data);

export const makeStreakUrl = (params?: StreakWithMetadataParams) => makeUrl('streak', params);

export const makeReadingGoalProgressUrl = (mushafId: Mushaf) =>
  makeUrl('goal/status', {
    mushafId,
  });

export const makeUserPreferencesUrl = (mushafId?: Mushaf) =>
  makeUrl(
    'preferences',
    mushafId && {
      mushafId,
    },
  );

export const makeUserBulkPreferencesUrl = (mushafId: Mushaf) =>
  makeUrl('preferences/bulk', {
    mushafId,
  });

export const makeLogoutUrl = () => makeUrl('auth/logout');

export const makeRefreshTokenUrl = () => makeUrl('tokens/refreshToken');<|MERGE_RESOLUTION|>--- conflicted
+++ resolved
@@ -56,7 +56,6 @@
 
 export const makeAddCollectionUrl = () => makeUrl('collections');
 
-<<<<<<< HEAD
 export const makeGetNotesByVerseUrl = (verseKey: string) => makeUrl(`notes/by-verse/${verseKey}`);
 
 export const makeGetNoteByIdUrl = (id: string) => makeUrl(`notes/${id}`);
@@ -70,7 +69,7 @@
   makeUrl(`notes`, queryParams);
 
 export const makeDeleteOrUpdateNoteUrl = (id: string) => makeUrl(`notes/${id}`);
-=======
+
 export const makeGetCoursesUrl = (params?: { myCourses: boolean }) => makeUrl('courses', params);
 
 export const makeGetCourseUrl = (courseSlugOrId: string) => makeUrl(`courses/${courseSlugOrId}`);
@@ -82,7 +81,6 @@
   `${makeGetLessonUrlPrefix(courseSlugOrId)}/${lessonSlugOrId}`;
 
 export const makeEnrollUserUrl = () => makeUrl('courses/enroll');
->>>>>>> 5219da02
 
 export const makeUpdateCollectionUrl = (collectionId: string) =>
   makeUrl(`collections/${collectionId}`);

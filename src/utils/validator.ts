--- conflicted
+++ resolved
@@ -82,7 +82,6 @@
 };
 
 /**
-<<<<<<< HEAD
  * Validate a rubId which can be in-valid in 2 cases:
  *
  * 1. if it's a string that is not numeric e.g. "test".
@@ -91,11 +90,16 @@
  * @param {string} rubId
  * @returns {boolean}
  */
- export const isValidRubId = (rubId: string): boolean => {
+export const isValidRubId = (rubId: string): boolean => {
   const rubIdNumber = Number(rubId);
   // if it's not a numeric string or it's numeric but out of the range of chapter 1->240
   if (Number.isNaN(rubIdNumber) || rubIdNumber > 240 || rubIdNumber < 1) {
-=======
+    return false;
+  }
+  return true;
+};
+
+/**
  * Validate a hizbId which can be in-valid in 2 cases:
  *
  * 1. if it's a string that is not numeric e.g. "test".
@@ -108,7 +112,6 @@
   const hizbIdNumber = Number(hizbId);
   // if it's not a numeric string or it's numeric but out of the range of chapter 1->30
   if (Number.isNaN(hizbIdNumber) || hizbIdNumber > 60 || hizbIdNumber < 1) {
->>>>>>> 22febdbb
     return false;
   }
   return true;
